repos:
- repo: https://github.com/astral-sh/ruff-pre-commit
  rev: v0.11.5
  hooks:
    # Run the formatter.
    - id: ruff-format
      args: [--config=pyproject.toml]
    # Run the linter.
    - id: ruff
      args: [--config=pyproject.toml]

- repo: https://github.com/numpy/numpydoc
  rev: v1.8.0
  hooks:
    - id: numpydoc-validation
      exclude: |
          (?x)(
              tests/|
              docs/
          )

- repo: https://github.com/pre-commit/pre-commit-hooks
  rev: v5.0.0
  # note: pre-commit runs top-to-bottom, so put the hooks that modify content first,
  # followed by checks that might be more likely to pass after the modifactaion hooks (like flake8)
  hooks:
  # Checks for large files added to the repository, typically to prevent accidental inclusion of large binaries or datasets.
  - id: check-added-large-files
  # Detects potential filename conflicts due to case-insensitive filesystems (e.g., Windows) where File.txt and file.txt would be considered the same.
  - id: check-case-conflict
  # Checks for files that contain merge conflict strings (e.g., <<<<<<<, =======, >>>>>>>).
  - id: check-merge-conflict
  # Validates YAML files for syntax errors.
  - id: check-yaml
  # Detects debug statments (e.g., print, console.log, etc.) left in code.
  - id: debug-statements
  # Ensures files have a newline at the end.
  - id: end-of-file-fixer
  # Removes trailing whitespace characters from files.
  - id: trailing-whitespace

- repo: local
  hooks:
<<<<<<< HEAD
    - id: check-docstrings
      name: check docstrings for markdown
      language: system
      entry: python tests/check_docstrings.py
      types: [file, python]
=======
    - id: check-malformed-directive
      language: system
      name: Check for malformed sphinx directives
      types_or: ["python", "rst", "markdown"]
      entry: python tests/check_sphinx_directives.py
>>>>>>> b2058d1f
<|MERGE_RESOLUTION|>--- conflicted
+++ resolved
@@ -41,16 +41,13 @@
 
 - repo: local
   hooks:
-<<<<<<< HEAD
     - id: check-docstrings
       name: check docstrings for markdown
       language: system
       entry: python tests/check_docstrings.py
       types: [file, python]
-=======
     - id: check-malformed-directive
       language: system
       name: Check for malformed sphinx directives
       types_or: ["python", "rst", "markdown"]
-      entry: python tests/check_sphinx_directives.py
->>>>>>> b2058d1f
+      entry: python tests/check_sphinx_directives.py