--- conflicted
+++ resolved
@@ -50,39 +50,27 @@
     - name: Setup FFmpeg
       uses: FedericoCarboni/setup-ffmpeg@v2
     - name: Install dependencies
-        # nbclient 0.5.5 is the first version that includes jupyter execute
-<<<<<<< HEAD
+      # nbclient 0.5.5 is the first version that includes jupyter execute
       run: |
         pip install --upgrade --upgrade-strategy eager .
         pip install jupyter ipywidgets
         pip install "nbclient>=0.5.5"
+    - name: Download TID2013 dataset
+      if: ${{ matrix.notebook == 'examples/04_Perceptual_distance.ipynb' }}
+      run: |
+        mkdir -p data
+        wget https://osf.io/7nfkz/download -O ./data/tid2013.rar
+        7z x ./data/tid2013.rar -o./data/tid2013/
     - name: Run notebooks
       if: ${{ matrix.notebook != 'examples/Demo_Eigendistortion.ipynb' }}
       run: jupyter execute ${{ matrix.notebook }}.ipynb --kernel_name=python3
     - name: Run notebooks
       if: ${{ matrix.notebook == 'examples/Demo_Eigendistortion.ipynb' }}
-=======
-        run: |
-          pip install --upgrade --upgrade-strategy eager .
-          pip install jupyter ipywidgets
-          pip install "nbclient>=0.5.5"
-      - name: Download TID2013 dataset
-        if: ${{ matrix.notebook == 'examples/04_Perceptual_distance.ipynb' }}
-        run: |
-          mkdir -p data
-          wget https://osf.io/7nfkz/download -O ./data/tid2013.rar
-          7z x ./data/tid2013.rar -o./data/tid2013/
-      - name: Run notebooks
-        if: ${{ matrix.notebook != 'examples/Demo_Eigendistortion.ipynb' }}
-        run: "jupyter execute ${{ matrix.notebook }}.ipynb --kernel_name=python3"
-      - name: Run notebooks
-        if: ${{ matrix.notebook == 'examples/Demo_Eigendistortion.ipynb' }}
->>>>>>> 49c78b93
-        # this notebook takes much longer than the rest (if run to completion,
-        # ~1hr on a laptop, more than 5 hours on the Github runners). We use
-        # papermill's parameters to reduce the max number of steps for
-        # eigendistortion synthesis here (we want to test that each cell runs,
-        # but we don't need synthesis to go to completion)
+      # this notebook takes much longer than the rest (if run to completion,
+      # ~1hr on a laptop, more than 5 hours on the Github runners). We use
+      # papermill's parameters to reduce the max number of steps for
+      # eigendistortion synthesis here (we want to test that each cell runs,
+      # but we don't need synthesis to go to completion)
       run: |
         pip install --upgrade --upgrade-strategy eager papermill
         papermill ${{ matrix.notebook }} examples/Demo_Eigendistortion_output.ipynb -p max_steps_frontend 10 -p max_steps_vgg 10 -k python3 --cwd examples/
