#!/usr/bin/env python3

# necessary to avoid issues with animate:
# https://github.com/matplotlib/matplotlib/issues/10287/
import matplotlib as mpl
# use the html backend, so we don't need to have ffmpeg
mpl.rcParams['animation.writer'] = 'html'
mpl.use('agg')
import pytest
import matplotlib.pyplot as plt
import plenoptic as po
import torch
import os.path as op
import numpy as np
import pyrtools as pt
from conftest import DEVICE, DATA_DIR


class TestDisplay(object):

    def test_update_plot_line(self):
        x = np.linspace(0, 100)
        y1 = np.random.rand(*x.shape)
        y2 = np.random.rand(*x.shape)
        fig, ax = plt.subplots(1, 1)
        ax.plot(x, y1, '-o', label='hi')
        po.tools.update_plot(ax, torch.tensor(y2).reshape(1, 1, len(x)))
        assert len(ax.lines) == 1, "Too many lines were plotted!"
        _, ax_y = ax.lines[0].get_data()
        if not np.allclose(ax_y, y2):
            raise Exception("Didn't update line correctly!")
        plt.close('all')

    @pytest.mark.parametrize('how', ['dict', 'tensor'])
    def test_update_plot_line_multi_axes(self, how):
        x = np.linspace(0, 100)
        y1 = np.random.rand(*x.shape)
        y2 = np.random.rand(2, *y1.shape)
        if how == 'tensor':
            y2 = torch.tensor(y2).reshape(1, 2, *y1.shape)
        elif how == 'dict':
            y2 = {i: torch.tensor(y2[i]).reshape(1, 1, *y1.shape) for i in range(2)}
        fig, axes = plt.subplots(1, 2)
        for ax in axes:
            ax.plot(x, y1, '-o', label='hi')
        po.tools.update_plot(axes, y2)
        for i, ax in enumerate(axes):
            assert len(ax.lines) == 1, "Too many lines were plotted!"
            _, ax_y = ax.lines[0].get_data()
            if how == 'tensor':
                y_check = y2[0, i]
            else:
                y_check = y2[i]
            if not np.allclose(ax_y, y_check):
                raise Exception("Didn't update line correctly!")
        plt.close('all')

    @pytest.mark.parametrize('how', ['dict-single', 'dict-multi', 'tensor'])
    def test_update_plot_line_multi_channel(self, how):
        if how == 'dict-single':
            n_data = 1
        else:
            n_data = 2
        x = np.linspace(0, 100)
        y1 = np.random.rand(2, *x.shape)
        y2 = np.random.rand(n_data, *x.shape)
        if how == 'tensor':
            y2 = torch.tensor(y2).reshape(1, 2, len(x))
        elif how == 'dict-multi':
            y2 = {i: torch.tensor(y2[i]).reshape(1, 1, len(x)) for i in range(2)}
        elif how == 'dict-single':
            y2 = {0: torch.tensor(y2[0]).reshape(1, 1, len(x))}
        fig, ax = plt.subplots(1, 1)
        for i in range(2):
            ax.plot(x, y1[i], label=i)
        po.tools.update_plot(ax, y2)
        assert len(ax.lines) == 2, "Incorrect number of lines were plotted!"
        for i in range(2):
            _, ax_y = ax.lines[i].get_data()
            if how == 'tensor':
                y_check = y2[0, i]
            elif how == 'dict-multi':
                y_check = y2[i]
            elif how == 'dict-single':
                y_check = {0: y2[0], 1: y1[1]}[i]
            if not np.allclose(ax_y, y_check):
                raise Exception("Didn't update line correctly!")
        plt.close('all')

    def test_update_plot_stem(self):
        x = np.linspace(0, 100)
        y1 = np.random.rand(*x.shape)
        y2 = np.random.rand(*x.shape)
        fig, ax = plt.subplots(1, 1)
        ax.stem(x, y1, '-o', label='hi', use_line_collection=True)
        po.tools.update_plot(ax, torch.tensor(y2).reshape(1, 1, len(x)))
        assert len(ax.containers) == 1, "Too many stems were plotted!"
        ax_y = ax.containers[0].markerline.get_ydata()
        if not np.allclose(ax_y, y2):
            raise Exception("Didn't update stems correctly!")
        plt.close('all')

    @pytest.mark.parametrize('how', ['dict', 'tensor'])
    def test_update_plot_stem_multi_axes(self, how):
        x = np.linspace(0, 100)
        y1 = np.random.rand(*x.shape)
        y2 = np.random.rand(2, *y1.shape)
        if how == 'tensor':
            y2 = torch.tensor(y2).reshape(1, 2, *y1.shape)
        elif how == 'dict':
            y2 = {i: torch.tensor(y2[i]).reshape(1, 1, *y1.shape) for i in range(2)}
        fig, axes = plt.subplots(1, 2)
        for ax in axes:
            ax.stem(x, y1, label='hi', use_line_collection=True)
        po.tools.update_plot(axes, y2)
        for i, ax in enumerate(axes):
            assert len(ax.containers) == 1, "Too many stems were plotted!"
            ax_y = ax.containers[0].markerline.get_ydata()
            if how == 'tensor':
                y_check = y2[0, i]
            else:
                y_check = y2[i]
            if not np.allclose(ax_y, y_check):
                raise Exception("Didn't update stem correctly!")
        plt.close('all')

    @pytest.mark.parametrize('how', ['dict-single', 'dict-multi', 'tensor'])
    def test_update_plot_stem_multi_channel(self, how):
        if how == 'dict-single':
            n_data = 1
        else:
            n_data = 2
        x = np.linspace(0, 100)
        y1 = np.random.rand(2, *x.shape)
        y2 = np.random.rand(n_data, *x.shape)
        if how == 'tensor':
            y2 = torch.tensor(y2).reshape(1, 2, len(x))
        elif how == 'dict-multi':
            y2 = {i: torch.tensor(y2[i]).reshape(1, 1, len(x)) for i in range(2)}
        elif how == 'dict-single':
            y2 = {0: torch.tensor(y2[0]).reshape(1, 1, len(x))}
        fig, ax = plt.subplots(1, 1)
        for i in range(2):
            ax.stem(x, y1[i], label=i, use_line_collection=True)
        po.tools.update_plot(ax, y2)
        assert len(ax.containers) == 2, "Incorrect number of stems were plotted!"
        for i in range(2):
            ax_y = ax.containers[i].markerline.get_ydata()
            if how == 'tensor':
                y_check = y2[0, i]
            elif how == 'dict-multi':
                y_check = y2[i]
            elif how == 'dict-single':
                y_check = {0: y2[0], 1: y1[1]}[i]
            if not np.allclose(ax_y, y_check):
                raise Exception("Didn't update stem correctly!")
        plt.close('all')

    def test_update_plot_image(self):
        y1 = np.random.rand(1, 1, 100, 100)
        y2 = np.random.rand(*y1.shape)
        fig = pt.imshow(y1.squeeze())
        ax = fig.axes[0]
        po.tools.update_plot(ax, torch.tensor(y2))
        assert len(ax.images) == 1, "Too many images were plotted!"
        ax_y = ax.images[0].get_array().data
        if not np.allclose(ax_y, y2):
            raise Exception("Didn't update image correctly!")
        plt.close('all')

    @pytest.mark.parametrize('how', ['dict', 'tensor'])
    def test_update_plot_image_multi_axes(self, how):
        y1 = np.random.rand(1, 2, 100, 100)
        y2 = np.random.rand(1, 2, 100, 100)
        if how == 'tensor':
            y2 = torch.tensor(y2)
        elif how == 'dict':
            y2 = {i: torch.tensor(y2[0, i]).reshape(1, 1, 100, 100) for i in range(2)}
        fig = pt.imshow([y for y in y1.squeeze()])
        po.tools.update_plot(fig.axes, y2)
        for i, ax in enumerate(fig.axes):
            assert len(ax.images) == 1, "Too many lines were plotted!"
            ax_y = ax.images[0].get_array().data
            if how == 'tensor':
                y_check = y2[0, i]
            else:
                y_check = y2[i]
            if not np.allclose(ax_y, y_check):
                raise Exception("Didn't update image correctly!")
        plt.close('all')

    def test_update_plot_scatter(self):
        x1 = np.random.rand(100)
        x2 = np.random.rand(100)
        y1 = np.random.rand(*x1.shape)
        y2 = np.random.rand(*x2.shape)
        fig, ax = plt.subplots(1, 1)
        ax.scatter(x1, y1)
        data = torch.stack((torch.tensor(x2), torch.tensor(y2)), -1).reshape(1, 1, len(x2), 2)
        po.tools.update_plot(ax, data)
        assert len(ax.collections) == 1, "Too many scatter plots created"
        ax_data = ax.collections[0].get_offsets()
        if not np.allclose(ax_data, data):
            raise Exception("Didn't update points of the scatter plot correctly!")
        plt.close('all')

    @pytest.mark.parametrize('how', ['dict', 'tensor'])
    def test_update_plot_scatter_multi_axes(self, how):
        x1 = np.random.rand(100)
        x2 = np.random.rand(2, 100)
        y1 = np.random.rand(*x1.shape)
        y2 = np.random.rand(2, *y1.shape)
        if how == 'tensor':
            data = torch.stack((torch.tensor(x2), torch.tensor(y2)), -1).reshape(1, 2, len(x1), 2)
        elif how == 'dict':
            data = {i: torch.stack((torch.tensor(x2[i]), torch.tensor(y2[i])), -1).reshape(1, 1, len(x1), 2) for i in range(2)}
        fig, axes = plt.subplots(1, 2)
        for ax in axes:
            ax.scatter(x1, y1)
        po.tools.update_plot(axes, data)
        for i, ax in enumerate(axes):
            assert len(ax.collections) == 1, "Too many scatter plots created"
            ax_data = ax.collections[0].get_offsets()
            if how == 'tensor':
                data_check = data[0, i]
            else:
                data_check = data[i]
            if not np.allclose(ax_data, data_check):
                raise Exception("Didn't update points of the scatter plot correctly!")
        plt.close('all')

    @pytest.mark.parametrize('how', ['dict-single', 'dict-multi', 'tensor'])
    def test_update_plot_scatter_multi_channel(self, how):
        if how == 'dict-single':
            n_data = 1
        else:
            n_data = 2
        x1 = np.random.rand(2, 100)
        x2 = np.random.rand(n_data, 100)
        y1 = np.random.rand(*x1.shape)
        y2 = np.random.rand(*x2.shape)
        if how == 'tensor':
            data = torch.stack((torch.tensor(x2), torch.tensor(y2)), -1).reshape(1, 2, x1.shape[-1], 2)
        elif how == 'dict-multi':
            data = {i: torch.stack((torch.tensor(x2[i]), torch.tensor(y2[i])), -1).reshape(1, 1, x1.shape[-1], 2) for i in range(2)}
        elif how == 'dict-single':
            data = {0: torch.stack((torch.tensor(x2[0]), torch.tensor(y2[0])), -1).reshape(1, 1, x1.shape[-1], 2)}
        fig, ax = plt.subplots(1, 1)
        for i in range(2):
            ax.scatter(x1[i], y1[i], label=i)
        po.tools.update_plot(ax, data)
        assert len(ax.collections) == 2, "Incorrect number of scatter plots created"
        for i in range(2):
            ax_data = ax.collections[i].get_offsets()
            if how == 'tensor':
                data_check = data[0, i]
            elif how == 'dict-multi':
                data_check = data[i]
            elif how == 'dict-single':
                tmp = torch.stack((torch.tensor(x1), torch.tensor(y1)), -1)
                data_check = {0: data[0], 1: tmp[1]}[i]
            if not np.allclose(ax_data, data_check):
                raise Exception("Didn't update points of the scatter plot correctly!")

    def test_update_plot_mixed_multi_axes(self):
        x1 = np.linspace(0, 1, 100)
        x2 = np.random.rand(2, 100)
        y1 = np.random.rand(*x1.shape)
        y2 = np.random.rand(*x2.shape)
        data = {0: torch.stack((torch.tensor(x2[0]), torch.tensor(y2[0])),
                               -1).reshape(1, 1, x2.shape[-1], 2)}
        data[1] = torch.tensor(y2[1]).reshape(1, 1, x2.shape[-1])
        fig, axes = plt.subplots(1, 2)
        for i, ax in enumerate(axes):
            if i == 0:
                ax.scatter(x1, y1)
            else:
                ax.plot(x1, y1)
        po.tools.update_plot(axes, data)
        for i, ax in enumerate(axes):
            if i == 0:
                assert len(ax.collections) == 1, "Too many scatter plots created"
                assert len(ax.lines) == 0, "Too many lines created"
                ax_data = ax.collections[0].get_offsets()
            else:
                assert len(ax.collections) == 0, "Too many scatter plots created"
                assert len(ax.lines) == 1, "Too many lines created"
                _, ax_data = ax.lines[0].get_data()
            if not np.allclose(ax_data, data[i]):
                raise Exception("Didn't update points of the scatter plot correctly!")
        plt.close('all')

    @pytest.mark.parametrize('as_rgb', [True, False])
    @pytest.mark.parametrize('channel_idx', [None, 0, [0, 1]])
    @pytest.mark.parametrize('batch_idx', [None, 0, [0, 1]])
    @pytest.mark.parametrize('is_complex', [False, 'logpolar', 'rectangular', 'polar'])
    @pytest.mark.parametrize('mini_im', [True, False])
    # test the edge cases where we try to plot a tensor that's (b, c, 1, w) or
    # (b, c, h, 1)
    @pytest.mark.parametrize('one_dim', [False, 'h', 'w'])
    def test_imshow(self, as_rgb, channel_idx, batch_idx, is_complex, mini_im,
                    one_dim):
        fails = False
        if one_dim == 'h':
            im_shape = [2, 4, 1, 5]
        elif one_dim == 'w':
            im_shape = [2, 4, 5, 1]
        else:
            im_shape = [2, 4, 5, 5]
        if is_complex:
            dtype = torch.complex64
            # this is 4 (the four channels) * 2 (the two batches) * 2 (the two
            # complex components)
            n_axes = 16
        else:
            dtype = torch.float32
            # this is 4 (the four channels) * 2 (the two batches)
            n_axes = 8
        im = torch.rand(im_shape, dtype=dtype)
        if mini_im:
            # n_axes here follows the same logic as above
            if is_complex:
                n_axes += 16
            else:
                n_axes += 8
            # same number of batches and channels, then double the height and
            # width
            shape = im_shape[:2] + [i*2 for i in im_shape[-2:]]
            im = [im, torch.rand(shape, dtype=dtype)]
        if not is_complex:
            # need to change this to one of the acceptable strings
            is_complex = 'rectangular'
        if batch_idx is None and channel_idx is None and not as_rgb:
            # then we'd have a 4d array we want to plot in grayscale -- don't
            # know how to do that
            fails = True
        else:
            if batch_idx is not None:
                # then we're only plotting one of the two batches
                n_axes /= 2
            if channel_idx is not None:
                # then we're only plotting one of the four channels
                n_axes /= 4
                # if channel_idx is not None, then we don't have all the
                # channels necessary for plotting RGB, so this will fail
                if as_rgb:
                    fails = True
            # when channel_idx=0, as_rgb does nothing, so don't want to
            # double-count
            elif as_rgb:
                # if we're plotting as_rgb, the four channels just specify
                # RGBA, so we only have one image for them
                n_axes /= 4
        if isinstance(batch_idx, list) or isinstance(channel_idx, list):
            # neither of these are supported
            fails = True
        if not fails:
            fig = po.imshow(im, as_rgb=as_rgb, channel_idx=channel_idx,
                            batch_idx=batch_idx, plot_complex=is_complex)
            assert len(fig.axes) == n_axes, f"Created {len(fig.axes)} axes, but expected {n_axes}! Probably plotting color as grayscale or vice versa"
            plt.close('all')
        if fails:
            with pytest.raises(Exception):
                po.imshow(im, as_rgb=as_rgb, channel_idx=channel_idx,
                          batch_idx=batch_idx, plot_complex=is_complex)

    @pytest.fixture(scope='class', params=['complex', 'not-complex'])
    def steerpyr(self, request):
        if request.param == 'complex':
            is_complex = True
        elif request.param == 'not-complex':
            is_complex = False
        return po.simul.Steerable_Pyramid_Freq((32, 32), height=2, order=1, is_complex=is_complex)

    @pytest.mark.parametrize('channel_idx', [None, 0, [0, 1]])
    @pytest.mark.parametrize('batch_idx', [None, 0, [0, 1]])
    @pytest.mark.parametrize('show_residuals', [True, False])
    def test_pyrshow(self, steerpyr, channel_idx, batch_idx, show_residuals):
        fails = False
        if not isinstance(channel_idx, int) or not isinstance(batch_idx, int):
            fails = True
        n_axes = 4
        if steerpyr.is_complex:
            n_axes *= 2
        if show_residuals:
            n_axes += 2
        img = po.load_images(op.join(DATA_DIR, '256/curie.pgm'))
        img = img[..., :steerpyr.lo0mask.shape[-2], :steerpyr.lo0mask.shape[-1]]
        coeffs = steerpyr(img)
        if not fails:
            # unfortunately, can't figure out how to properly parametrize this
            # and use the steerpyr fixture
            for comp in ['rectangular', 'polar', 'logpolar']:
                fig = po.pyrshow(coeffs, show_residuals=show_residuals,
                                 plot_complex=comp, batch_idx=batch_idx,
                                 channel_idx=channel_idx)
                # get all the axes that have an image (so, get all non-empty
                # axes)
                axes = [ax for ax in fig.axes if ax.images]
                if len(axes) != n_axes:
                    raise Exception(f"Created {len(fig.axes)} axes, but expected {n_axes}!")
                plt.close('all')
        else:
            with pytest.raises(TypeError):
                po.pyrshow(coeffs, batch_idx=batch_idx, channel_idx=channel_idx)

<<<<<<< HEAD
=======
    def test_display_test_signals(self):
        po.imshow(po.tools.make_synthetic_stimuli(128));
        po.imshow(po.load_images(DATA_DIR + '/512'));
        po.imshow(po.load_images(DATA_DIR + '/256'));
>>>>>>> 11879876

    @pytest.mark.parametrize('as_rgb', [True, False])
    @pytest.mark.parametrize('channel_idx', [None, 0, [0, 1]])
    @pytest.mark.parametrize('batch_idx', [None, 0, [0, 1]])
    @pytest.mark.parametrize('is_complex', [False, 'logpolar', 'rectangular', 'polar'])
    @pytest.mark.parametrize('mini_vid', [True, False])
    def test_animshow(self, as_rgb, channel_idx, batch_idx, is_complex, mini_vid):
        fails = False
        if is_complex:
            # this is 2 (the two complex components) * 4 (the four channels) *
            # 2 (the two batches)
            n_axes = 16
            dtype = torch.complex64
        else:
            # this is 4 (the four channels) * 2 (the two batches)
            n_axes = 8
            dtype = torch.float32
        vid = torch.rand((2, 4, 10, 10, 10), dtype=dtype)
        if mini_vid:
            # n_axes here follows the same logic as above
            if is_complex:
                n_axes += 16
            else:
                n_axes += 8
            # same number of batches, channels, and frames, then half the
            # height and width
            shape = [2, 4, 10, 5, 5]
            vid = [vid, torch.rand(shape, dtype=dtype)]
        if not is_complex:
            # need to change this to one of the acceptable strings
            is_complex = 'rectangular'
        if batch_idx is None and channel_idx is None and not as_rgb:
            # then we'd have a 4d array we want to plot in grayscale -- don't
            # know how to do that
            fails = True
        else:
            if batch_idx is not None:
                # then we're only plotting one of the two batches
                n_axes /= 2
            if channel_idx is not None:
                # then we're only plotting one of the four channels
                n_axes /= 4
                # if channel_idx is not None, then we don't have all the
                # channels necessary for plotting RGB, so this will fail
                if as_rgb:
                    fails = True
            # when channel_idx=0, as_rgb does nothing, so don't want to
            # double-count
            elif as_rgb:
                # if we're plotting as_rgb, the four channels just specify
                # RGBA, so we only have one video for them
                n_axes /= 4
        if isinstance(batch_idx, list) or isinstance(channel_idx, list):
            # neither of these are supported
            fails = True
        if not fails:
            anim = po.animshow(vid, as_rgb=as_rgb, channel_idx=channel_idx,
                               batch_idx=batch_idx, plot_complex=is_complex)
            fig = anim._fig
            assert len(fig.axes) == n_axes, f"Created {len(fig.axes)} axes, but expected {n_axes}! Probably plotting color as grayscale or vice versa"
            plt.close('all')
        if fails:
            with pytest.raises(Exception):
                po.animshow(vid, as_rgb=as_rgb, channel_idx=channel_idx,
                            batch_idx=batch_idx, plot_complex=is_complex)

    def test_update_plot_shape_fail(self, einstein_img):
        # update_plot expects 3 or 4d data -- this checks that update_plot
        # fails with 2d data and raises the proper exception
        fig = po.imshow(einstein_img)
        with pytest.raises(Exception):
            try:
                po.tools.update_plot(fig.axes[0], einstein_img.squeeze())
            except Exception as e:
                assert '3 or 4 dimensional' in e.args[0], "WRONG EXCEPTION"
                raise e

    def test_synthesis_plot_shape_fail(self, einstein_img):
        # Synthesis plot_synthesis_status and animate expect 3 or 4d data --
        # this checks that plot_synthesis_status() and animate() both fail with
        # 2d data and raise the proper exception
        class TestModel(po.simul.LinearNonlinear):
            def __init__(self):
                super().__init__((7, 7))

            def forward(self, *args, **kwargs):
                output = super().forward(*args, **kwargs)
                return output.reshape(output.numel())

        model = TestModel().to(DEVICE)
        met = po.synth.Metamer(einstein_img, model)
        met.synthesize(max_iter=3, store_progress=True)
        with pytest.raises(Exception):
            try:
                met.plot_synthesis_status()
            except Exception as e:
                assert '3 or 4 dimensional' in e.args[0], "WRONG EXCEPTION"
                raise e
        with pytest.raises(Exception):
            try:
                met.animate()
            except Exception as e:
                assert '3 or 4 dimensional' in e.args[0], "WRONG EXCEPTION"
                raise e


def template_test_synthesis_all_plot(synthesis_object, iteration,
                                     plot_synthesized_image, plot_loss,
                                     plot_representation_error,
                                     plot_image_hist, plot_rep_comparison,
                                     plot_signal_comparison, fig_creation):
    # template function to test whether we can plot all possible combinations
    # of plots. test_custom_fig tests whether these animate correctly. Any
    # synthesis object that has had synthesis() called should work with this
    if sum([plot_synthesized_image, plot_loss, plot_representation_error,
            plot_image_hist, plot_rep_comparison, bool(plot_signal_comparison)]) == 0:
        # then there's nothing to plot here
        return
    as_rgb = synthesis_object.base_signal.shape[1] > 1
    plot_func = 'scatter'
    plot_choices = {'plot_synthesized_image': plot_synthesized_image,
                    'plot_loss': plot_loss,
                    'plot_representation_error': plot_representation_error,
                    'plot_image_hist': plot_image_hist,
                    'plot_rep_comparison': plot_rep_comparison,
                    'plot_signal_comparison': plot_signal_comparison}
    if plot_signal_comparison:
        plot_func = plot_signal_comparison
        plot_signal_comparison = True
    width_ratios = {}
    if fig_creation.startswith('auto'):
        fig = None
        axes_idx = {}
        if fig_creation.endswith('ratios'):
            if plot_loss:
                width_ratios['loss_width'] = 2
            elif plot_synthesized_image:
                width_ratios['synthesized_image_width'] = 2
    elif fig_creation.startswith('pass'):
        fig, axes, axes_idx = synthesis_object._setup_synthesis_fig(None, {}, None,
                                                                    representation_error_width=2,
                                                                    rep_comparison_width=2,
                                                                    **plot_choices)
        if fig_creation.endswith('without'):
            axes_idx = {}
    synthesis_object.plot_synthesis_status(iteration=iteration, **plot_choices,
                                           signal_comp_func=plot_func, fig=fig,
                                           axes_idx=axes_idx,
                                           plot_representation_error_as_rgb=as_rgb,
                                           width_ratios=width_ratios)
    plt.close('all')


def template_test_synthesis_custom_fig(synthesis_object, func, fig_creation, tmp_path):
    # template function to test whether we can create our own figure and pass
    # it to the plotting and animating functions, specifying some or all of the
    # locations for the plots. Any synthesis object that has had synthesis()
    # called should work with this
    as_rgb = synthesis_object.base_signal.shape[1] > 1
    init_fig = True
    fig, axes = plt.subplots(3, 3, figsize=(35, 17))
    axes_idx = {'image': 0, 'signal_comp': 2, 'rep_comp': 3,
                'rep_error': 8}
    if '-' in fig_creation:
        axes_idx['misc'] = [1, 4]
    if not fig_creation.split('-')[-1] in ['without']:
        axes_idx.update({'loss': 6, 'hist': 7})
    if fig_creation.endswith('extra'):
        plot_synthesized_image = False
    else:
        plot_synthesized_image = True
    if fig_creation.endswith('preplot'):
        init_fig = False
    if func == 'plot' or fig_creation.endswith('preplot'):
        fig = synthesis_object.plot_synthesis_status(plot_synthesized_image=plot_synthesized_image,
                                                     plot_loss=True,
                                                     plot_representation_error=True,
                                                     plot_image_hist=True,
                                                     plot_rep_comparison=True,
                                                     plot_signal_comparison=True, fig=fig,
                                                     axes_idx=axes_idx,
                                                     plot_representation_error_as_rgb=as_rgb)
        # axes_idx gets updated by plot_synthesis_status
        axes_idx = synthesis_object._axes_idx
    if func == 'animate':
        path = op.join(tmp_path, 'test_anim.html')
        synthesis_object.animate(plot_synthesized_image=plot_synthesized_image,
                                 plot_loss=True, plot_representation_error=True,
                                 plot_image_hist=True, plot_rep_comparison=True,
                                 plot_signal_comparison=True, fig=fig,
                                 axes_idx=axes_idx, init_figure=init_fig,
                                 plot_representation_error_as_rgb=as_rgb).save(path)
    plt.close('all')


class TestMADDisplay(object):

    @pytest.fixture(scope='class', params=['rgb', 'grayscale'])
    def synthesized_mad(self, request):
        # make the images really small so nothing takes as long
        if request.param == 'rgb':
            img = po.load_images(op.join(DATA_DIR, 'color_wheel.jpg'), False).to(DEVICE)
            img = img[..., :16, :16]
        else:
            img = po.load_images(op.join(DATA_DIR, '256/nuts.pgm')).to(DEVICE)
            img = img[..., :16, :16]
        model1 = po.simul.Identity().to(DEVICE)
        # to serve as a metric, need to return a single value, but SSIM
        # will return a separate value for each RGB channel
        def rgb_ssim(*args, **kwargs):
            return po.metric.ssim(*args, **kwargs).mean()
        model2 = rgb_ssim
        mad = po.synth.MADCompetition(img, model1, model2)
        mad.synthesize('model_1_min', max_iter=2, store_progress=True)
        return mad

    @pytest.mark.parametrize('iteration', [None, 1, -1])
    @pytest.mark.parametrize('plot_synthesized_image', [True, False])
    @pytest.mark.parametrize('plot_loss', [True, False])
    @pytest.mark.parametrize('plot_representation_error', [True, False])
    @pytest.mark.parametrize('plot_image_hist', [True, False])
    @pytest.mark.parametrize('plot_rep_comparison', [True, False])
    @pytest.mark.parametrize('plot_signal_comparison', [False, 'scatter', 'hist2d'])
    @pytest.mark.parametrize('fig_creation', ['auto', 'auto-ratios',
                                              'pass-with', 'pass-without'])
    def test_all_plot(self, synthesized_mad, iteration,
                      plot_synthesized_image, plot_loss,
                      plot_representation_error, plot_image_hist,
                      plot_rep_comparison, plot_signal_comparison,
                      fig_creation):
        # tests whether we can plot all possible combinations of plots.
        # test_custom_fig tests whether these animate correctly.
        template_test_synthesis_all_plot(synthesized_mad, iteration,
                                         plot_synthesized_image, plot_loss, plot_representation_error,
                                         plot_image_hist, plot_rep_comparison, plot_signal_comparison,
                                         fig_creation)

    @pytest.mark.parametrize('func', ['plot', 'animate'])
    @pytest.mark.parametrize('fig_creation', ['custom', 'custom-misc', 'custom-without',
                                              'custom-extra', 'custom-preplot'])
    def test_custom_fig(self, synthesized_mad, func, fig_creation, tmp_path):
        # tests whether we can create our own figure and pass it to
        # MADCompetition's plotting and animating functions, specifying some or
        # all of the locations for the plots
        template_test_synthesis_custom_fig(synthesized_mad, func, fig_creation, tmp_path)


class TestMetamerDisplay(object):

    @pytest.fixture(scope='class', params=['rgb-class', 'grayscale-class',
                                           'rgb-func', 'grayscale-func'])
    def synthesized_met(self, request):
        img, model = request.param.split('-')
        # make the images really small so nothing takes as long
        if img == 'rgb':
            img = po.load_images(op.join(DATA_DIR, 'color_wheel.jpg'), False).to(DEVICE)
            img = img[..., :16, :16]
        else:
            img = po.load_images(op.join(DATA_DIR, '256/nuts.pgm')).to(DEVICE)
            img = img[..., :16, :16]
        if model == 'class':
            #  height=1 and order=0 to limit the time this takes, and then we
            #  only return one of the tensors so that everything is easy for
            #  plotting code to figure out (if we downsampled and were on an
            #  RGB image, we'd have a tensor of shape [1, 9, h, w], because
            #  we'd have the residuals and one filter output for each channel,
            #  and our code doesn't know how to handle that)
            class SPyr(po.simul.Steerable_Pyramid_Freq):
                def __init__(self, *args, **kwargs):
                    super().__init__(*args, **kwargs)
                def forward(self, *args, **kwargs):
                    return super().forward(*args, **kwargs)[(0, 0)]
            model = SPyr(img.shape[-2:], height=1, order=0).to(DEVICE)
        else:
            # to serve as a metric, need to return a single value, but SSIM
            # will return a separate value for each RGB channel
            def rgb_ssim(*args, **kwargs):
                return po.metric.ssim(*args, **kwargs).mean()
            model = rgb_ssim
        met = po.synth.Metamer(img, model)
        met.synthesize(max_iter=2, store_progress=True)
        return met

    # mix together func and iteration, because iteration doesn't make sense to
    # pass to animate
    @pytest.mark.parametrize('iteration', [None, 1, -1])
    @pytest.mark.parametrize('plot_synthesized_image', [True, False])
    @pytest.mark.parametrize('plot_loss', [True, False])
    @pytest.mark.parametrize('plot_representation_error', [True, False])
    @pytest.mark.parametrize('plot_image_hist', [True, False])
    @pytest.mark.parametrize('plot_rep_comparison', [True, False])
    @pytest.mark.parametrize('plot_signal_comparison', [False, 'scatter', 'hist2d'])
    @pytest.mark.parametrize('fig_creation', ['auto', 'auto-ratios',
                                              'pass-with', 'pass-without'])
    def test_all_plot(self, synthesized_met, iteration, plot_synthesized_image, plot_loss,
                      plot_representation_error, plot_image_hist,
                      plot_rep_comparison, plot_signal_comparison,
                      fig_creation):
        # tests whether we can plot all possible combinations of plots.
        # test_custom_fig tests whether these animate correctly.
        template_test_synthesis_all_plot(synthesized_met, iteration,
                                         plot_synthesized_image, plot_loss, plot_representation_error,
                                         plot_image_hist, plot_rep_comparison, plot_signal_comparison,
                                         fig_creation)

    @pytest.mark.parametrize('func', ['plot', 'animate'])
    @pytest.mark.parametrize('fig_creation', ['custom', 'custom-misc', 'custom-without',
                                              'custom-extra', 'custom-preplot'])
    def test_custom_fig(self, synthesized_met, func, fig_creation, tmp_path):
        # tests whether we can create our own figure and pass it to Metamer's
        # plotting and animating functions, specifying some or all of the
        # locations for the plots
        template_test_synthesis_custom_fig(synthesized_met, func, fig_creation, tmp_path)<|MERGE_RESOLUTION|>--- conflicted
+++ resolved
@@ -2,18 +2,18 @@
 
 # necessary to avoid issues with animate:
 # https://github.com/matplotlib/matplotlib/issues/10287/
+from conftest import DEVICE, DATA_DIR
+import pyrtools as pt
+import numpy as np
+import os.path as op
+import torch
+import plenoptic as po
+import matplotlib.pyplot as plt
+import pytest
 import matplotlib as mpl
 # use the html backend, so we don't need to have ffmpeg
 mpl.rcParams['animation.writer'] = 'html'
 mpl.use('agg')
-import pytest
-import matplotlib.pyplot as plt
-import plenoptic as po
-import torch
-import os.path as op
-import numpy as np
-import pyrtools as pt
-from conftest import DEVICE, DATA_DIR
 
 
 class TestDisplay(object):
@@ -213,7 +213,8 @@
         if how == 'tensor':
             data = torch.stack((torch.tensor(x2), torch.tensor(y2)), -1).reshape(1, 2, len(x1), 2)
         elif how == 'dict':
-            data = {i: torch.stack((torch.tensor(x2[i]), torch.tensor(y2[i])), -1).reshape(1, 1, len(x1), 2) for i in range(2)}
+            data = {i: torch.stack((torch.tensor(x2[i]), torch.tensor(y2[i])), -
+                                   1).reshape(1, 1, len(x1), 2) for i in range(2)}
         fig, axes = plt.subplots(1, 2)
         for ax in axes:
             ax.scatter(x1, y1)
@@ -242,7 +243,8 @@
         if how == 'tensor':
             data = torch.stack((torch.tensor(x2), torch.tensor(y2)), -1).reshape(1, 2, x1.shape[-1], 2)
         elif how == 'dict-multi':
-            data = {i: torch.stack((torch.tensor(x2[i]), torch.tensor(y2[i])), -1).reshape(1, 1, x1.shape[-1], 2) for i in range(2)}
+            data = {i: torch.stack((torch.tensor(x2[i]), torch.tensor(y2[i])), -
+                                   1).reshape(1, 1, x1.shape[-1], 2) for i in range(2)}
         elif how == 'dict-single':
             data = {0: torch.stack((torch.tensor(x2[0]), torch.tensor(y2[0])), -1).reshape(1, 1, x1.shape[-1], 2)}
         fig, ax = plt.subplots(1, 1)
@@ -357,7 +359,8 @@
         if not fails:
             fig = po.imshow(im, as_rgb=as_rgb, channel_idx=channel_idx,
                             batch_idx=batch_idx, plot_complex=is_complex)
-            assert len(fig.axes) == n_axes, f"Created {len(fig.axes)} axes, but expected {n_axes}! Probably plotting color as grayscale or vice versa"
+            assert len(
+                fig.axes) == n_axes, f"Created {len(fig.axes)} axes, but expected {n_axes}! Probably plotting color as grayscale or vice versa"
             plt.close('all')
         if fails:
             with pytest.raises(Exception):
@@ -404,13 +407,10 @@
             with pytest.raises(TypeError):
                 po.pyrshow(coeffs, batch_idx=batch_idx, channel_idx=channel_idx)
 
-<<<<<<< HEAD
-=======
     def test_display_test_signals(self):
-        po.imshow(po.tools.make_synthetic_stimuli(128));
-        po.imshow(po.load_images(DATA_DIR + '/512'));
-        po.imshow(po.load_images(DATA_DIR + '/256'));
->>>>>>> 11879876
+        po.imshow(po.tools.make_synthetic_stimuli(128))
+        po.imshow(po.load_images(DATA_DIR + '/512'))
+        po.imshow(po.load_images(DATA_DIR + '/256'))
 
     @pytest.mark.parametrize('as_rgb', [True, False])
     @pytest.mark.parametrize('channel_idx', [None, 0, [0, 1]])
@@ -470,7 +470,8 @@
             anim = po.animshow(vid, as_rgb=as_rgb, channel_idx=channel_idx,
                                batch_idx=batch_idx, plot_complex=is_complex)
             fig = anim._fig
-            assert len(fig.axes) == n_axes, f"Created {len(fig.axes)} axes, but expected {n_axes}! Probably plotting color as grayscale or vice versa"
+            assert len(
+                fig.axes) == n_axes, f"Created {len(fig.axes)} axes, but expected {n_axes}! Probably plotting color as grayscale or vice versa"
             plt.close('all')
         if fails:
             with pytest.raises(Exception):
@@ -620,6 +621,7 @@
         model1 = po.simul.Identity().to(DEVICE)
         # to serve as a metric, need to return a single value, but SSIM
         # will return a separate value for each RGB channel
+
         def rgb_ssim(*args, **kwargs):
             return po.metric.ssim(*args, **kwargs).mean()
         model2 = rgb_ssim
@@ -681,6 +683,7 @@
             class SPyr(po.simul.Steerable_Pyramid_Freq):
                 def __init__(self, *args, **kwargs):
                     super().__init__(*args, **kwargs)
+
                 def forward(self, *args, **kwargs):
                     return super().forward(*args, **kwargs)[(0, 0)]
             model = SPyr(img.shape[-2:], height=1, order=0).to(DEVICE)
