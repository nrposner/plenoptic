import pytest
import torch
import requests
import math
import tqdm
import tarfile
import os
import numpy as np
import plenoptic as po
import pyrtools as pt
import os.path as op
import scipy.io as sio
import matplotlib.pyplot as plt


DEVICE = torch.device("cuda" if torch.cuda.is_available() else "cpu")
DTYPE = torch.float32
DATA_DIR = op.join(op.dirname(op.realpath(__file__)), '..', 'data')
<<<<<<< HEAD
OSF_URL = {'plenoptic-test-files.tar.gz': 'q9kn8',
           'ssim_images.tar.gz': 'j65tw', 'ssim_analysis.mat': 'ndtc7'}
=======
# If you add anything here, remember to update the docstring in osf_download!
OSF_URL = {'plenoptic-test-files.tar.gz': 'q9kn8', 'ssim_images.tar.gz': 'j65tw',
           'ssim_analysis.mat': 'ndtc7', 'MAD_results.tar.gz': 'jwcsr'}
>>>>>>> 6643e01e
print("On device %s" % DEVICE)


def osf_download(filename):
    f"""Download file from plenoptic OSF page.

    From the OSF project at https://osf.io/ts37w/.

    Downloads the specified file to `plenoptic/data`, extracts and deletes the
    the .tar.gz file (if applicable), and returns the path.

    Parameters
    ----------
    filename : {'plenoptic-test-files.tar.gz', 'ssim_images.tar.gz',
                'ssim_analysis.mat', 'MAD_results.tar.gz'}
        Which file to download.

    Returns
    -------
    path : str
        The path to the downloaded directory or file.

    """
    path = op.join(op.dirname(op.realpath(__file__)), '..', 'data', filename)
    if not op.exists(path.replace('.tar.gz', '')):
        print(f"{filename} not found, downloading now...")
        # Streaming, so we can iterate over the response.
        r = requests.get(f"https://osf.io/{OSF_URL[filename]}/download",
                         stream=True)

        # Total size in bytes.
        total_size = int(r.headers.get('content-length', 0))
        block_size = 1024*1024
        wrote = 0
        with open(path, 'wb') as f:
            for data in tqdm.tqdm(r.iter_content(block_size), unit='MB',
                                  unit_scale=True,
                                  total=math.ceil(total_size//block_size)):
                wrote += len(data)
                f.write(data)
        if total_size != 0 and wrote != total_size:
            raise Exception(f"Error downloading {filename}!")
        if filename.endswith('.tar.gz'):
            with tarfile.open(path) as f:
                f.extractall(op.dirname(path))
            os.remove(path)
        print("DONE")
    return path.replace('.tar.gz', '')


@pytest.fixture()
def test_files_dir():
    return osf_download('plenoptic-test-files.tar.gz')


@pytest.fixture()
def ssim_images():
    return osf_download('ssim_images.tar.gz')


@pytest.fixture()
def ssim_analysis():
    return osf_download('ssim_analysis.mat')


class TestNonLinearities(object):

    def test_polar_amplitude_zero(self):
        a = torch.rand(10)*-1
        b = po.rescale(torch.randn(10), -np.pi / 2, np.pi / 2)

        with pytest.raises(ValueError) as _:
            _, _ = po.polar_to_rectangular(a, b)

    def test_coordinate_identity_transform_rectangular(self):
        dims = (10, 5, 256, 256)
        x = torch.randn(dims)
        y = torch.randn(dims)

        X, Y = po.polar_to_rectangular(*po.rectangular_to_polar(x, y))

        assert torch.norm(x - X) < 1e-3
        assert torch.norm(y - Y) < 1e-3

    def test_coordinate_identity_transform_polar(self):
        dims = (10, 5, 256, 256)

        # ensure vec len a is non-zero by adding .1 and then re-normalizing
        a = torch.rand(dims) + 0.1
        a = a / a.max()
        b = po.rescale(torch.randn(dims), -np.pi / 2, np.pi / 2)

        A, B = po.rectangular_to_polar(*po.polar_to_rectangular(a, b))

        assert torch.norm(a - A) < 1e-3
        assert torch.norm(b - B) < 1e-3

    def test_rectangular_to_polar_dict(self):
        x = po.make_basic_stimuli()
        spc = po.simul.Steerable_Pyramid_Freq(x.shape[-2:], height=5, order=1,
                                              is_complex=True)
        y = spc(x)
        energy, state = po.simul.non_linearities.rectangular_to_polar_dict(y)

    def test_rectangular_to_polar_real(self):
        x = torch.randn(10, 1, 256, 256)
        po.simul.non_linearities.rectangular_to_polar_real(x)

    def test_local_gain_control(self):
        x = po.make_basic_stimuli()
        spc = po.simul.Steerable_Pyramid_Freq(x.shape[-2:], height=5, order=1,
                                              is_complex=False)
        y = spc(x)
        energy, state = po.simul.non_linearities.local_gain_control(y)

    def test_normalize(self):
        x = po.make_basic_stimuli()
        # should operate on both of these, though it will do different
        # things
        po.simul.non_linearities.normalize(x[0].flatten())
        po.simul.non_linearities.normalize(x[0].flatten(), 1)
        po.simul.non_linearities.normalize(x[0])
        po.simul.non_linearities.normalize(x[0], 1)
        po.simul.non_linearities.normalize(x[0], sum_dim=1)

    def test_normalize_dict(self):
        x = po.make_basic_stimuli()
        v1 = po.simul.PooledV1(1, x.shape[-2:])
        v1(x[0])
        po.simul.non_linearities.normalize_dict(v1.representation)


def test_find_files(test_files_dir):
    assert op.exists(op.join(test_files_dir, 'buildSCFpyr0.mat'))


class TestSignalTools(object):

    def test_autocorr(self):
        x = po.make_basic_stimuli()
        x_centered = x - x.mean((2, 3), keepdim=True)
        a = po.autocorr(x_centered, n_shifts=7)

        # autocorr with zero delay is variance
        assert (torch.abs(
                torch.var(x, dim=(2, 3)) - a[..., 3, 3])
                < 1e-5).all()
        # autocorr can be computed in signal domain directly with roll
        assert (torch.abs(
                (x_centered * torch.roll(x_centered, 1, 2)).sum((2, 3))
                / np.prod(x.shape[-2:])
                - a[..., 4, 3])
                < 1e-5).all()


class TestPerceptualMetrics(object):

    @pytest.mark.parametrize('weighted', [True, False])
    def test_ssim(self, weighted):
        im1 = po.load_images(op.join(DATA_DIR, 'einstein.pgm'))
        im2 = torch.randn_like(im1, requires_grad=True)
        assert po.metric.ssim(im1, im2).requires_grad

    @pytest.mark.parametrize('func_name', ['noise', 'mse', 'ssim'])
    @pytest.mark.parametrize('size_A', [1, 3])
    @pytest.mark.parametrize('size_B', [1, 2, 3])
    def test_batch_handling(self, func_name, size_A, size_B):
        im1 = po.load_images(op.join(DATA_DIR, 'einstein.pgm'))
        im2 = torch.randn_like(im1)
        if func_name == 'noise':
            func = po.add_noise
            A = im1.repeat(size_A, 1, 1, 1)
            B = size_B * [4]
        elif func_name == 'mse':
            func = po.metric.mse
            A = im1.repeat(size_A, 1, 1, 1)
            B = im2.repeat(size_B, 1, 1, 1)
        elif func_name == 'ssim':
            func = po.metric.ssim
            A = im1.repeat(size_A, 1, 1, 1)
            B = im2.repeat(size_B, 1, 1, 1)
        if size_A != size_B and size_A != 1 and size_B != 1:
            with pytest.raises(Exception):
                func(A, B)
        else:
            if size_A > size_B:
                tgt_size = size_A
            else:
                tgt_size = size_B
            assert func(A, B).shape[0] == tgt_size

    @pytest.mark.parametrize('mode', ['many-to-one', 'one-to-many'])
    def test_noise_independence(self, mode):
        # this makes sure that we are drawing the noise independently in the
        # two cases here
        img = po.load_images(op.join(DATA_DIR, 'einstein.pgm'))
        if mode == 'many-to-one':
            img = img.repeat(2, 1, 1, 1)
            noise_lvl = 1
        elif mode == 'one-to-many':
            noise_lvl = [1, 1]
        noisy = po.add_noise(img, noise_lvl)
        assert not torch.equal(*noisy)

    @pytest.mark.parametrize('noise_lvl', [[1], [128], [2, 4], [2, 4, 8], [0]])
    @pytest.mark.parametrize('noise_as_tensor', [True, False])
    def test_add_noise(self, noise_lvl, noise_as_tensor):
        img = po.load_images(op.join(DATA_DIR, 'einstein.pgm'))
        if noise_as_tensor:
            noise_lvl = torch.tensor(noise_lvl,
                                     dtype=torch.float32).unsqueeze(1)
        noisy = po.add_noise(img, noise_lvl)
        if not noise_as_tensor:
            # always needs to be a tensor to properly check with allclose
            noise_lvl = torch.tensor(noise_lvl,
                                     dtype=torch.float32).unsqueeze(1)
        assert torch.allclose(po.metric.mse(img, noisy), noise_lvl)

    @pytest.mark.parametrize('weighted', [True, False])
    @pytest.mark.parametrize('other_img', np.arange(1, 11))
    def test_ssim_analysis(self, weighted, other_img, ssim_images,
                           ssim_analysis):
        analysis = sio.loadmat(ssim_analysis, squeeze_me=True)
        print(ssim_analysis)
        mat_type = {True: 'weighted', False: 'standard'}[weighted]
        base_img = po.load_images(op.join(ssim_images, analysis['base_img']))
        other = po.load_images(op.join(ssim_images, f"samp{other_img}.tif"))
        # dynamic range is 1 for these images, because po.load_images
        # automatically re-ranges them. They were comptued with
        # dynamic_range=255 in MATLAB, and by correctly setting this value,
        # that should be corrected for
        plen_val = po.metric.ssim(base_img, other, weighted)
        mat_val = torch.tensor(
                   analysis[mat_type][f'samp{other_img}'].astype(np.float32))
        # float32 precision is ~1e-6 (see `np.finfo(np.float32)`), and the
        # errors increase through multiplication and other operations.
        print(plen_val-mat_val, plen_val, mat_val)
        assert torch.allclose(plen_val, mat_val.view_as(plen_val), atol=1e-5)

    def test_nlpd(self):
        im1 = po.load_images(op.join(DATA_DIR, 'einstein.pgm'))
        im2 = torch.randn_like(im1, requires_grad=True)
        assert po.metric.nlpd(im1, im2).requires_grad

    def test_nspd(self):
        im1 = po.load_images(op.join(DATA_DIR, 'einstein.pgm'))
        im2 = torch.randn_like(im1, requires_grad=True)
        assert po.metric.nspd(im1, im2).requires_grad

    def test_nspd2(self):
        im1 = po.load_images(op.join(DATA_DIR, 'einstein.pgm'))
        im2 = torch.randn_like(im1, requires_grad=True)
        assert po.metric.nspd(im1, im2, O=3, S=5, complex=True).requires_grad

    def test_nspd3(self):
        im1 = po.load_images(op.join(DATA_DIR, 'einstein.pgm'))
        im2 = torch.randn_like(im1, requires_grad=True)
        assert po.metric.nspd(im1, im2, O=1, S=5, complex=False).requires_grad

    def test_model_metric(self):
        im1 = po.load_images(op.join(DATA_DIR, 'einstein.pgm'))
        im2 = torch.randn_like(im1, requires_grad=True)
        model = po.simul.Front_End(disk_mask=True)
        assert po.metric.model_metric(im1, im2, model).requires_grad


class TestDisplay(object):

    def test_update_plot_line(self):
        x = np.linspace(0, 100)
        y1 = np.random.rand(*x.shape)
        y2 = np.random.rand(*x.shape)
        fig, ax = plt.subplots(1, 1)
        ax.plot(x, y1, '-o', label='hi')
        po.update_plot(ax, torch.tensor(y2).reshape(1, 1, len(x)))
        assert len(ax.lines) == 1, "Too many lines were plotted!"
        _, ax_y = ax.lines[0].get_data()
        if not np.allclose(ax_y, y2):
            raise Exception("Didn't update line correctly!")
        plt.close('all')

    @pytest.mark.parametrize('how', ['dict', 'tensor'])
    def test_update_plot_line_multi_axes(self, how):
        x = np.linspace(0, 100)
        y1 = np.random.rand(*x.shape)
        y2 = np.random.rand(2, *y1.shape)
        if how == 'tensor':
            y2 = torch.tensor(y2).reshape(1, 2, *y1.shape)
        elif how == 'dict':
            y2 = {i: torch.tensor(y2[i]).reshape(1, 1, *y1.shape) for i in range(2)}
        fig, axes = plt.subplots(1, 2)
        for ax in axes:
            ax.plot(x, y1, '-o', label='hi')
        po.update_plot(axes, y2)
        for i, ax in enumerate(axes):
            assert len(ax.lines) == 1, "Too many lines were plotted!"
            _, ax_y = ax.lines[0].get_data()
            if how == 'tensor':
                y_check = y2[0, i]
            else:
                y_check = y2[i]
            if not np.allclose(ax_y, y_check):
                raise Exception("Didn't update line correctly!")
        plt.close('all')

    @pytest.mark.parametrize('how', ['dict-single', 'dict-multi', 'tensor'])
    def test_update_plot_line_multi_channel(self, how):
        if how == 'dict-single':
            n_data = 1
        else:
            n_data = 2
        x = np.linspace(0, 100)
        y1 = np.random.rand(2, *x.shape)
        y2 = np.random.rand(n_data, *x.shape)
        if how == 'tensor':
            y2 = torch.tensor(y2).reshape(1, 2, len(x))
        elif how == 'dict-multi':
            y2 = {i: torch.tensor(y2[i]).reshape(1, 1, len(x)) for i in range(2)}
        elif how == 'dict-single':
            y2 = {0: torch.tensor(y2[0]).reshape(1, 1, len(x))}
        fig, ax = plt.subplots(1, 1)
        for i in range(2):
            ax.plot(x, y1[i], label=i)
        po.update_plot(ax, y2)
        assert len(ax.lines) == 2, "Too many lines were plotted!"
        for i in range(2):
            _, ax_y = ax.lines[i].get_data()
            if how == 'tensor':
                y_check = y2[0, i]
            elif how == 'dict-multi':
                y_check = y2[i]
            elif how == 'dict-single':
                y_check = {0: y2[0], 1: y1[1]}[i]
            if not np.allclose(ax_y, y_check):
                raise Exception("Didn't update line correctly!")
        plt.close('all')

    def test_update_plot_stem(self):
        x = np.linspace(0, 100)
        y1 = np.random.rand(*x.shape)
        y2 = np.random.rand(*x.shape)
        fig, ax = plt.subplots(1, 1)
        ax.stem(x, y1, '-o', label='hi', use_line_collection=True)
        po.update_plot(ax, torch.tensor(y2).reshape(1, 1, len(x)))
        assert len(ax.containers) == 1, "Too many stems were plotted!"
        ax_y = ax.containers[0].markerline.get_ydata()
        if not np.allclose(ax_y, y2):
            raise Exception("Didn't update stems correctly!")
        plt.close('all')

    @pytest.mark.parametrize('how', ['dict', 'tensor'])
    def test_update_plot_stem_multi_axes(self, how):
        x = np.linspace(0, 100)
        y1 = np.random.rand(*x.shape)
        y2 = np.random.rand(2, *y1.shape)
        if how == 'tensor':
            y2 = torch.tensor(y2).reshape(1, 2, *y1.shape)
        elif how == 'dict':
            y2 = {i: torch.tensor(y2[i]).reshape(1, 1, *y1.shape) for i in range(2)}
        fig, axes = plt.subplots(1, 2)
        for ax in axes:
            ax.stem(x, y1, label='hi', use_line_collection=True)
        po.update_plot(axes, y2)
        for i, ax in enumerate(axes):
            assert len(ax.containers) == 1, "Too many stems were plotted!"
            ax_y = ax.containers[0].markerline.get_ydata()
            if how == 'tensor':
                y_check = y2[0, i]
            else:
                y_check = y2[i]
            if not np.allclose(ax_y, y_check):
                raise Exception("Didn't update stem correctly!")
        plt.close('all')

    @pytest.mark.parametrize('how', ['dict-single', 'dict-multi', 'tensor'])
    def test_update_plot_stem_multi_channel(self, how):
        if how == 'dict-single':
            n_data = 1
        else:
            n_data = 2
        x = np.linspace(0, 100)
        y1 = np.random.rand(2, *x.shape)
        y2 = np.random.rand(n_data, *x.shape)
        if how == 'tensor':
            y2 = torch.tensor(y2).reshape(1, 2, len(x))
        elif how == 'dict-multi':
            y2 = {i: torch.tensor(y2[i]).reshape(1, 1, len(x)) for i in range(2)}
        elif how == 'dict-single':
            y2 = {0: torch.tensor(y2[0]).reshape(1, 1, len(x))}
        fig, ax = plt.subplots(1, 1)
        for i in range(2):
            ax.stem(x, y1[i], label=i, use_line_collection=True)
        po.update_plot(ax, y2)
        assert len(ax.containers) == 2, "Too many lines were plotted!"
        for i in range(2):
            ax_y = ax.containers[i].markerline.get_ydata()
            if how == 'tensor':
                y_check = y2[0, i]
            elif how == 'dict-multi':
                y_check = y2[i]
            elif how == 'dict-single':
                y_check = {0: y2[0], 1: y1[1]}[i]
            if not np.allclose(ax_y, y_check):
                raise Exception("Didn't update line correctly!")
        plt.close('all')

    def test_update_plot_image(self):
        y1 = np.random.rand(1, 1, 100, 100)
        y2 = np.random.rand(*y1.shape)
        fig = pt.imshow(y1.squeeze())
        ax = fig.axes[0]
        po.update_plot(ax, torch.tensor(y2))
        assert len(ax.images) == 1, "Too many images were plotted!"
        ax_y = ax.images[0].get_array().data
        if not np.allclose(ax_y, y2):
            raise Exception("Didn't update image correctly!")
        plt.close('all')

    @pytest.mark.parametrize('how', ['dict', 'tensor'])
    def test_update_plot_image_multi_axes(self, how):
        y1 = np.random.rand(1, 2, 100, 100)
        y2 = np.random.rand(1, 2, 100, 100)
        if how == 'tensor':
            y2 = torch.tensor(y2)
        elif how == 'dict':
            y2 = {i: torch.tensor(y2[0, i]).reshape(1, 1, 100, 100) for i in range(2)}
        fig = pt.imshow([y for y in y1.squeeze()])
        po.update_plot(fig.axes, y2)
        for i, ax in enumerate(fig.axes):
            assert len(ax.images) == 1, "Too many lines were plotted!"
            ax_y = ax.images[0].get_array().data
            if how == 'tensor':
                y_check = y2[0, i]
            else:
                y_check = y2[i]
            if not np.allclose(ax_y, y_check):
                raise Exception("Didn't update image correctly!")
        plt.close('all')

    @pytest.mark.parametrize('as_rgb', [True, False])
    @pytest.mark.parametrize('channel_idx', [None, 0, [0, 1]])
    @pytest.mark.parametrize('batch_idx', [None, 0, [0, 1]])
    @pytest.mark.parametrize('is_complex', [False, 'logpolar', 'rectangular', 'polar'])
    @pytest.mark.parametrize('mini_im', [True, False])
    def test_imshow(self, as_rgb, channel_idx, batch_idx, is_complex, mini_im):
        fails = False
        if is_complex:
            im = torch.rand((2, 4, 10, 10, 2))
            # this is 2 (the two complex components) * 4 (the four channels) *
            # 2 (the two batches)
            n_axes = 16
        else:
            im = torch.rand((2, 4, 10, 10))
            # this is 4 (the four channels) * 2 (the two batches)
            n_axes = 8
        if mini_im:
            # n_axes here follows the same logic as above
            if is_complex:
                shape = [2, 4, 5, 5, 2]
                n_axes += 16
            else:
                shape = [2, 4, 5, 5]
                n_axes += 8
            im = [im, torch.rand(shape)]
        if not is_complex:
            # need to change this to one of the acceptable strings
            is_complex = 'rectangular'
        if batch_idx is None and channel_idx is None and not as_rgb:
            # then we'd have a 4d array we want to plot in grayscale -- don't
            # know how to do that
            fails = True
        else:
            if batch_idx is not None:
                # then we're only plotting one of the two batches
                n_axes /= 2
            if channel_idx is not None:
                # then we're only plotting one of the four channels
                n_axes /= 4
                # if channel_idx is not None, then we don't have all the
                # channels necessary for plotting RGB, so this will fail
                if as_rgb:
                    fails = True
            # when channel_idx=0, as_rgb does nothing, so don't want to
            # double-count
            elif as_rgb:
                # if we're plotting as_rgb, the four channels just specify
                # RGBA, so we only have one image for them
                n_axes /= 4
        if isinstance(batch_idx, list) or isinstance(channel_idx, list):
            # neither of these are supported
            fails = True
        if not fails:
            fig = po.imshow(im, as_rgb=as_rgb, channel_idx=channel_idx,
                            batch_idx=batch_idx, plot_complex=is_complex)
            assert len(fig.axes) == n_axes, f"Created {len(fig.axes)} axes, but expected {n_axes}! Probably plotting color as grayscale or vice versa"
            plt.close('all')
        if fails:
            with pytest.raises(Exception):
                po.imshow(im, as_rgb=as_rgb, channel_idx=channel_idx,
                          batch_idx=batch_idx, plot_complex=is_complex)

    @pytest.mark.parametrize('as_rgb', [True, False])
    @pytest.mark.parametrize('channel_idx', [None, 0, [0, 1]])
    @pytest.mark.parametrize('batch_idx', [None, 0, [0, 1]])
    @pytest.mark.parametrize('is_complex', [False, 'logpolar', 'rectangular', 'polar'])
    @pytest.mark.parametrize('mini_vid', [True, False])
    def test_animshow(self, as_rgb, channel_idx, batch_idx, is_complex, mini_vid):
        fails = False
        if is_complex:
            vid = torch.rand((2, 4, 10, 10, 10, 2))
            # this is 2 (the two complex components) * 4 (the four channels) *
            # 2 (the two batches)
            n_axes = 16
        else:
            vid = torch.rand((2, 4, 10, 10, 10))
            # this is 4 (the four channels) * 2 (the two batches)
            n_axes = 8
        if mini_vid:
            # n_axes here follows the same logic as above
            if is_complex:
                shape = [2, 4, 10, 5, 5, 2]
                n_axes += 16
            else:
                shape = [2, 4, 10, 5, 5]
                n_axes += 8
            vid = [vid, torch.rand(shape)]
        if not is_complex:
            # need to change this to one of the acceptable strings
            is_complex = 'rectangular'
        if batch_idx is None and channel_idx is None and not as_rgb:
            # then we'd have a 4d array we want to plot in grayscale -- don't
            # know how to do that
            fails = True
        else:
            if batch_idx is not None:
                # then we're only plotting one of the two batches
                n_axes /= 2
            if channel_idx is not None:
                # then we're only plotting one of the four channels
                n_axes /= 4
                # if channel_idx is not None, then we don't have all the
                # channels necessary for plotting RGB, so this will fail
                if as_rgb:
                    fails = True
            # when channel_idx=0, as_rgb does nothing, so don't want to
            # double-count
            elif as_rgb:
                # if we're plotting as_rgb, the four channels just specify
                # RGBA, so we only have one video for them
                n_axes /= 4
        if isinstance(batch_idx, list) or isinstance(channel_idx, list):
            # neither of these are supported
            fails = True
        if not fails:
            anim = po.animshow(vid, as_rgb=as_rgb, channel_idx=channel_idx,
                               batch_idx=batch_idx, plot_complex=is_complex)
            fig = anim._fig
            assert len(fig.axes) == n_axes, f"Created {len(fig.axes)} axes, but expected {n_axes}! Probably plotting color as grayscale or vice versa"
            plt.close('all')
        if fails:
            with pytest.raises(Exception):
                po.animshow(vid, as_rgb=as_rgb, channel_idx=channel_idx,
                            batch_idx=batch_idx, plot_complex=is_complex)<|MERGE_RESOLUTION|>--- conflicted
+++ resolved
@@ -16,14 +16,9 @@
 DEVICE = torch.device("cuda" if torch.cuda.is_available() else "cpu")
 DTYPE = torch.float32
 DATA_DIR = op.join(op.dirname(op.realpath(__file__)), '..', 'data')
-<<<<<<< HEAD
-OSF_URL = {'plenoptic-test-files.tar.gz': 'q9kn8',
-           'ssim_images.tar.gz': 'j65tw', 'ssim_analysis.mat': 'ndtc7'}
-=======
 # If you add anything here, remember to update the docstring in osf_download!
 OSF_URL = {'plenoptic-test-files.tar.gz': 'q9kn8', 'ssim_images.tar.gz': 'j65tw',
            'ssim_analysis.mat': 'ndtc7', 'MAD_results.tar.gz': 'jwcsr'}
->>>>>>> 6643e01e
 print("On device %s" % DEVICE)
 
 
