import pytest
import torch
import requests
import math
import tqdm
import tarfile
import os
import numpy as np
import plenoptic as po
import pyrtools as pt
import os.path as op
import scipy.io as sio
import matplotlib.pyplot as plt


DEVICE = torch.device("cuda" if torch.cuda.is_available() else "cpu")
DTYPE = torch.float32
DATA_DIR = op.join(op.dirname(op.realpath(__file__)), '..', 'data')
# If you add anything here, remember to update the docstring in osf_download!
OSF_URL = {'plenoptic-test-files.tar.gz': 'q9kn8', 'ssim_images.tar.gz': 'j65tw',
           'ssim_analysis.mat': 'ndtc7', 'MAD_results.tar.gz': 'jwcsr'}
print("On device %s" % DEVICE)


def osf_download(filename):
    f"""Download file from plenoptic OSF page.

    From the OSF project at https://osf.io/ts37w/.

    Downloads the specified file to `plenoptic/data`, extracts and deletes the
    the .tar.gz file (if applicable), and returns the path.

    Parameters
    ----------
    filename : {'plenoptic-test-files.tar.gz', 'ssim_images.tar.gz',
                'ssim_analysis.mat', 'MAD_results.tar.gz'}
        Which file to download.

    Returns
    -------
    path : str
        The path to the downloaded directory or file.

    """
    path = op.join(op.dirname(op.realpath(__file__)), '..', 'data', filename)
    if not op.exists(path.replace('.tar.gz', '')):
        print(f"{filename} not found, downloading now...")
        # Streaming, so we can iterate over the response.
        r = requests.get(f"https://osf.io/{OSF_URL[filename]}/download",
                         stream=True)

        # Total size in bytes.
        total_size = int(r.headers.get('content-length', 0))
        block_size = 1024*1024
        wrote = 0
        with open(path, 'wb') as f:
            for data in tqdm.tqdm(r.iter_content(block_size), unit='MB',
                                  unit_scale=True,
                                  total=math.ceil(total_size//block_size)):
                wrote += len(data)
                f.write(data)
        if total_size != 0 and wrote != total_size:
            raise Exception(f"Error downloading {filename}!")
        if filename.endswith('.tar.gz'):
            with tarfile.open(path) as f:
                f.extractall(op.dirname(path))
            os.remove(path)
        print("DONE")
    return path.replace('.tar.gz', '')


@pytest.fixture()
def test_files_dir():
    return osf_download('plenoptic-test-files.tar.gz')


@pytest.fixture()
def ssim_images():
    return osf_download('ssim_images.tar.gz')


@pytest.fixture()
def ssim_analysis():
    return osf_download('ssim_analysis.mat')


class TestNonLinearities(object):

    def test_polar_amplitude_zero(self):
        a = torch.rand(10)*-1
        b = po.tools.rescale(torch.randn(10), -np.pi / 2, np.pi / 2)

        with pytest.raises(ValueError) as _:
            _, _ = po.tools.polar_to_rectangular(a, b)

    def test_coordinate_identity_transform_rectangular(self):
        dims = (10, 5, 256, 256)
        x = torch.randn(dims)
        y = torch.randn(dims)

        X, Y = po.tools.polar_to_rectangular(*po.rectangular_to_polar(x, y))

        assert torch.norm(x - X) < 1e-3
        assert torch.norm(y - Y) < 1e-3

    def test_coordinate_identity_transform_polar(self):
        dims = (10, 5, 256, 256)

        # ensure vec len a is non-zero by adding .1 and then re-normalizing
        a = torch.rand(dims) + 0.1
        a = a / a.max()
        b = po.tools.rescale(torch.randn(dims), -np.pi / 2, np.pi / 2)

        A, B = po.rectangular_to_polar(*po.tools.polar_to_rectangular(a, b))

        assert torch.norm(a - A) < 1e-3
        assert torch.norm(b - B) < 1e-3

    def test_rectangular_to_polar_dict(self):
        x = po.tools.make_synthetic_stimuli()
        spc = po.simul.Steerable_Pyramid_Freq(x.shape[-2:], height=5, order=1,
                                              is_complex=True)
        y = spc(x)
        energy, state = po.simul.non_linearities.rectangular_to_polar_dict(y)

    def test_rectangular_to_polar_real(self):
        x = torch.randn(10, 1, 256, 256)
        po.simul.non_linearities.rectangular_to_polar_real(x)

    def test_local_gain_control(self):
        x = po.tools.make_synthetic_stimuli()
        spc = po.simul.Steerable_Pyramid_Freq(x.shape[-2:], height=5, order=1,
                                              is_complex=False)
        y = spc(x)
        energy, state = po.simul.local_gain_control(y, residuals=True)
        y_hat = po.simul.local_gain_release(energy, state, residuals=True)
        error = 0
        for k in y.keys():
            error += (y[k] - y_hat[k]).pow(2).mean()
        assert (error < 1e-6)

    def test_normalize(self):
        x = po.tools.make_synthetic_stimuli()
        # should operate on both of these, though it will do different
        # things
        po.simul.non_linearities.normalize(x[0].flatten())
        po.simul.non_linearities.normalize(x[0].flatten(), 1)
        po.simul.non_linearities.normalize(x[0])
        po.simul.non_linearities.normalize(x[0], 1)
        po.simul.non_linearities.normalize(x[0], sum_dim=1)

    def test_normalize_dict(self):
<<<<<<< HEAD
        x = po.tools.make_synthetic_stimuli()
        v1 = po.simul.PooledV1(1, x.shape[-2:])
        v1(x[0])
        po.simul.non_linearities.normalize_dict(v1.representation)
=======
        x = po.make_basic_stimuli()
        spyr = po.simul.Steerable_Pyramid_Freq(x.shape[-2:])
        po.simul.non_linearities.normalize_dict(spyr(x))
>>>>>>> a0e50573


def test_find_files(test_files_dir):
    assert op.exists(op.join(test_files_dir, 'buildSCFpyr0.mat'))


class TestSignalTools(object):

    def test_autocorr(self):
        x = po.tools.make_synthetic_stimuli()
        x_centered = x - x.mean((2, 3), keepdim=True)
        a = po.tools.autocorr(x_centered, n_shifts=7)

        # autocorr with zero delay is variance
        assert (torch.abs(
                torch.var(x, dim=(2, 3)) - a[..., 3, 3])
                < 1e-5).all()
        # autocorr can be computed in signal domain directly with roll
        assert (torch.abs(
                (x_centered * torch.roll(x_centered, 1, 2)).sum((2, 3))
                / np.prod(x.shape[-2:])
                - a[..., 4, 3])
                < 1e-5).all()


@pytest.mark.parametrize('paths', [DATA_DIR, op.join(DATA_DIR, '256/einstein.png'),
                                   op.join(DATA_DIR, '256'),
                                   [op.join(DATA_DIR, '256/einstein.png'),
                                    op.join(DATA_DIR, '256/curie.pgm')]])
@pytest.mark.parametrize('as_gray', [True, False])
def test_load_images(paths, as_gray):
    if paths == DATA_DIR:
        # there are images of different sizes in here, which means we should raise
        # an Exception
        with pytest.raises(Exception):
            images = po.tools.data.load_images(paths, as_gray)
    else:
        images = po.tools.data.load_images(paths, as_gray)
        assert images.ndimension() == 4, "load_images did not return a 4d tensor!"

class TestPerceptualMetrics(object):

    @pytest.mark.parametrize('weighted', [True, False])
    def test_ssim(self, weighted):
        im1 = po.tools.load_images(op.join(DATA_DIR, '256/einstein.pgm'))
        im2 = torch.randn_like(im1, requires_grad=True)
        assert po.metric.ssim(im1, im2).requires_grad

    @pytest.mark.parametrize('func_name', ['noise', 'mse', 'ssim'])
    @pytest.mark.parametrize('size_A', [1, 3])
    @pytest.mark.parametrize('size_B', [1, 2, 3])
    def test_batch_handling(self, func_name, size_A, size_B):
        im1 = po.tools.load_images(op.join(DATA_DIR, '256/einstein.pgm'))
        im2 = torch.randn_like(im1)
        if func_name == 'noise':
            func = po.add_noise
            A = im1.repeat(size_A, 1, 1, 1)
            B = size_B * [4]
        elif func_name == 'mse':
            func = po.metric.mse
            A = im1.repeat(size_A, 1, 1, 1)
            B = im2.repeat(size_B, 1, 1, 1)
        elif func_name == 'ssim':
            func = po.metric.ssim
            A = im1.repeat(size_A, 1, 1, 1)
            B = im2.repeat(size_B, 1, 1, 1)
        if size_A != size_B and size_A != 1 and size_B != 1:
            with pytest.raises(Exception):
                func(A, B)
        else:
            if size_A > size_B:
                tgt_size = size_A
            else:
                tgt_size = size_B
            assert func(A, B).shape[0] == tgt_size

    @pytest.mark.parametrize('mode', ['many-to-one', 'one-to-many'])
    def test_noise_independence(self, mode):
        # this makes sure that we are drawing the noise independently in the
        # two cases here
        img = po.tools.load_images(op.join(DATA_DIR, '256/einstein.pgm'))
        if mode == 'many-to-one':
            img = img.repeat(2, 1, 1, 1)
            noise_lvl = 1
        elif mode == 'one-to-many':
            noise_lvl = [1, 1]
        noisy = po.add_noise(img, noise_lvl)
        assert not torch.equal(*noisy)

    @pytest.mark.parametrize('noise_lvl', [[1], [128], [2, 4], [2, 4, 8], [0]])
    @pytest.mark.parametrize('noise_as_tensor', [True, False])
    def test_add_noise(self, noise_lvl, noise_as_tensor):
        img = po.tools.load_images(op.join(DATA_DIR, '256/einstein.pgm'))
        if noise_as_tensor:
            noise_lvl = torch.tensor(noise_lvl,
                                     dtype=torch.float32).unsqueeze(1)
        noisy = po.add_noise(img, noise_lvl)
        if not noise_as_tensor:
            # always needs to be a tensor to properly check with allclose
            noise_lvl = torch.tensor(noise_lvl,
                                     dtype=torch.float32).unsqueeze(1)
        assert torch.allclose(po.metric.mse(img, noisy), noise_lvl)

    @pytest.mark.parametrize('weighted', [True, False])
    @pytest.mark.parametrize('other_img', np.arange(1, 11))
    def test_ssim_analysis(self, weighted, other_img, ssim_images,
                           ssim_analysis):
        analysis = sio.loadmat(ssim_analysis, squeeze_me=True)
        print(ssim_analysis)
        mat_type = {True: 'weighted', False: 'standard'}[weighted]
        base_img = po.tools.load_images(op.join(ssim_images, analysis['base_img']))
        other = po.tools.load_images(op.join(ssim_images, f"samp{other_img}.tif"))
        # dynamic range is 1 for these images, because po.tools.load_images
        # automatically re-ranges them. They were comptued with
        # dynamic_range=255 in MATLAB, and by correctly setting this value,
        # that should be corrected for
        plen_val = po.metric.ssim(base_img, other, weighted)
        mat_val = torch.tensor(
                   analysis[mat_type][f'samp{other_img}'].astype(np.float32))
        # float32 precision is ~1e-6 (see `np.finfo(np.float32)`), and the
        # errors increase through multiplication and other operations.
        print(plen_val-mat_val, plen_val, mat_val)
        assert torch.allclose(plen_val, mat_val.view_as(plen_val), atol=1e-5)

    def test_nlpd(self):
        im1 = po.tools.load_images(op.join(DATA_DIR, '256/einstein.pgm'))
        im2 = torch.randn_like(im1, requires_grad=True)
        assert po.metric.nlpd(im1, im2).requires_grad

    def test_nspd(self):
        im1 = po.tools.load_images(op.join(DATA_DIR, '256/einstein.pgm'))
        im2 = torch.randn_like(im1, requires_grad=True)
        assert po.metric.nspd(im1, im2).requires_grad

    def test_nspd2(self):
        im1 = po.tools.load_images(op.join(DATA_DIR, '256/einstein.pgm'))
        im2 = torch.randn_like(im1, requires_grad=True)
        assert po.metric.nspd(im1, im2, O=3, S=5, complex=True).requires_grad

    def test_nspd3(self):
        im1 = po.tools.load_images(op.join(DATA_DIR, '256/einstein.pgm'))
        im2 = torch.randn_like(im1, requires_grad=True)
        assert po.metric.nspd(im1, im2, O=1, S=5, complex=False).requires_grad

    def test_model_metric(self):
        im1 = po.tools.load_images(op.join(DATA_DIR, '256/einstein.pgm'))
        im2 = torch.randn_like(im1, requires_grad=True)
        model = po.simul.FrontEnd(disk_mask=True)
        assert po.metric.model_metric(im1, im2, model).requires_grad<|MERGE_RESOLUTION|>--- conflicted
+++ resolved
@@ -150,17 +150,9 @@
         po.simul.non_linearities.normalize(x[0], sum_dim=1)
 
     def test_normalize_dict(self):
-<<<<<<< HEAD
-        x = po.tools.make_synthetic_stimuli()
-        v1 = po.simul.PooledV1(1, x.shape[-2:])
-        v1(x[0])
-        po.simul.non_linearities.normalize_dict(v1.representation)
-=======
-        x = po.make_basic_stimuli()
+        x = po.tools.make_synthetic_stimuli()
         spyr = po.simul.Steerable_Pyramid_Freq(x.shape[-2:])
         po.simul.non_linearities.normalize_dict(spyr(x))
->>>>>>> a0e50573
-
 
 def test_find_files(test_files_dir):
     assert op.exists(op.join(test_files_dir, 'buildSCFpyr0.mat'))
