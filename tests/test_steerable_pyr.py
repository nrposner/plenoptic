--- conflicted
+++ resolved
@@ -12,7 +12,6 @@
 from conftest import DEVICE, DATA_DIR, DTYPE
 
 
-
 def check_pyr_coeffs(coeff_1, coeff_2, rtol=1e-3, atol=1e-3):
     '''
     function that checks if two sets of pyramid coefficients are the same
@@ -33,8 +32,7 @@
             coeff_2_np = to_numpy(coeff_2[k].squeeze())
         else:
             coeff_2_np = coeff_2[k]
-        
-        
+
         np.testing.assert_allclose(coeff_1_np, coeff_2_np, rtol=rtol, atol=atol)
 
 
@@ -56,10 +54,10 @@
         band_1 = band_1.squeeze()
         band_2 = band_2.squeeze()
 
-        np.testing.assert_allclose(np.sum(np.abs(band_1)**2),np.sum(np.abs(band_2)**2), rtol=rtol, atol=atol)
-
-
-def check_parseval(im ,coeff, rtol=1e-4, atol=0):
+        np.testing.assert_allclose(np.sum(np.abs(band_1)**2), np.sum(np.abs(band_2)**2), rtol=rtol, atol=atol)
+
+
+def check_parseval(im, coeff, rtol=1e-4, atol=0):
     '''
     function that checks if the pyramid is parseval, i.e. energy of coeffs is
     the same as the energy in the original image.
@@ -69,7 +67,7 @@
     '''
     total_band_energy = 0
     im_energy = np.sum(to_numpy(im)**2)
-    for k,v in coeff.items():
+    for k, v in coeff.items():
         band = to_numpy(coeff[k])
         band = band.squeeze()
 
@@ -93,7 +91,7 @@
             img = img[..., :128]
         return img
 
-    @pytest.fixture(scope='class', params=[f'{shape}' for shape in [None, 224, '128_1', '128_2' ]])
+    @pytest.fixture(scope='class', params=[f'{shape}' for shape in [None, 224, '128_1', '128_2']])
     def multichannel_img(self, request):
         shape = request.param
         img = po.load_images(op.join(DATA_DIR, f'512/flowers.jpg'), as_gray=False).to(DEVICE)
@@ -163,8 +161,8 @@
         check_parseval(img, pyr_coeffs)
 
     @pytest.mark.parametrize('spyr', [f'{h}-{o}-{c}-True-{t}' for h, o, c, t in product([3, 4, 5],
-                                                                                      [1, 2, 3],
-                                                                                      [True, False],[True, False])],
+                                                                                        [1, 2, 3],
+                                                                                        [True, False], [True, False])],
                              indirect=True)
     def test_not_downsample(self, img, spyr):
         pyr_coeffs = spyr.forward(img)
@@ -194,11 +192,7 @@
             split_complex = [False]
         for val in split_complex:
             pyr_tensor, pyr_info = spyr.convert_pyr_to_tensor(pyr_coeff_dict, split_complex=val)
-<<<<<<< HEAD
-            pyr_coeff_dict2 = spyr.convert_tensor_to_pyr(pyr_tensor, pyr_info)
-=======
             pyr_coeff_dict2 = spyr.convert_tensor_to_pyr(pyr_tensor, *pyr_info)
->>>>>>> 540ee18e
             check_pyr_coeffs(pyr_coeff_dict, pyr_coeff_dict2)
 
     @pytest.mark.parametrize('spyr', [f'{h}-{o}-{c}-True-False' for h, o, c in product([3, 4, 5],
@@ -217,7 +211,7 @@
 
     @pytest.mark.parametrize('spyr', [f'{h}-{o}-{c}-{d}-{tf}' for h, o, c, d, tf in
                                       product(['auto', 1, 3, 4, 5], [1, 2, 3],
-                                              [True, False], [True,False], [True,False])],
+                                              [True, False], [True, False], [True, False])],
                              indirect=True)
     def test_complete_recon(self, img, spyr):
         pyr_coeffs = spyr.forward(img)
@@ -225,8 +219,8 @@
         np.testing.assert_allclose(recon, to_numpy(img), rtol=1e-4, atol=1e-4)
 
     @pytest.mark.parametrize('spyr_multi', [f'{h}-{o}-{c}-{d}-{tf}' for h, o, c, d, tf in
-                                      product(['auto', 1, 3, 4, 5], [1, 2, 3],
-                                              [True, False], [True,False], [True,False])],
+                                            product(['auto', 1, 3, 4, 5], [1, 2, 3],
+                                                    [True, False], [True, False], [True, False])],
                              indirect=True)
     def test_complete_recon_multi(self, multichannel_img, spyr_multi):
         pyr_coeffs = spyr_multi.forward(multichannel_img)
@@ -244,12 +238,12 @@
         height = max([k[0] for k in pyr_coeffs.keys() if isinstance(k[0], int)]) + 1
         pt_spyr = pt.pyramids.SteerablePyramidFreq(to_numpy(img.squeeze()), height=height, order=spyr.order,
                                                    is_complex=spyr.is_complex)
-        recon_levels = [[0], [1,3], [1,3,4]]
-        recon_bands = [[1],[1,3]]
+        recon_levels = [[0], [1, 3], [1, 3, 4]]
+        recon_bands = [[1], [1, 3]]
         for levels, bands in product(['all'] + recon_levels, ['all'] + recon_bands):
             po_recon = to_numpy(spyr.recon_pyr(pyr_coeffs, levels, bands).squeeze())
             pt_recon = pt_spyr.recon_pyr(levels, bands)
-            np.testing.assert_allclose(po_recon, pt_recon,rtol=1e-4, atol=1e-4)
+            np.testing.assert_allclose(po_recon, pt_recon, rtol=1e-4, atol=1e-4)
 
     @pytest.mark.parametrize('spyr', [f'{h}-{o}-{c}-True-False' for h, o, c in product(['auto', 1, 3, 4],
                                                                                        [1, 2, 3],
