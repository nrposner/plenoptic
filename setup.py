--- conflicted
+++ resolved
@@ -26,13 +26,8 @@
     packages=['plenoptic', 'plenoptic.simulate', 'plenoptic.synthesize',
               'plenoptic.tools'],
     install_requires=['numpy>=1.1',
-<<<<<<< HEAD
                       'torch>=1.4',
-                      'pyrtools>=0.9.1',
-=======
-                      'torch>=1.1',
                       'pyrtools>=1.0.0',
->>>>>>> cb82c51e
                       'scipy>=1.0',
                       'matplotlib>=3.1',
                       'torchvision>=0.3',
