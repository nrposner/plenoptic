import warnings
from collections import OrderedDict
import numpy as np
from scipy.special import factorial
from ...tools.signal import interpolate1d, raised_cosine, steer
import torch
import torch.fft as fft
import torch.nn as nn
from torch import Tensor
from einops import rearrange
from scipy.special import factorial
from typing import Tuple, Union, Literal, List, Optional

complex_types = [torch.cdouble, torch.cfloat]
SCALES_TYPE = List[Union[int, Literal["residual_lowpass", "residual_highpass"]]]
KEYS_TYPE = Union[Tuple[int, int], Literal["residual_lowpass", "residual_highpass"]]


class SteerablePyramidFreq(nn.Module):
    r"""Steerable frequency pyramid in Torch

    Construct a steerable pyramid on matrix two dimensional signals, in the
    Fourier domain. Boundary-handling is circular. Reconstruction is exact
    (within floating point errors). However, if the image has an odd-shape,
    the reconstruction will not be exact due to boundary-handling issues
    that have not been resolved.

    The squared radial functions tile the Fourier plane with a raised-cosine
    falloff. Angular functions are cos(theta-k*pi/order+1)^(order).

    Notes
    -----
    Transform described in [1]_, filter kernel design described in [2]_.
    For further information see the project webpage_

    Parameters
    ----------
    image_shape : `list or tuple`
        shape of input image
    height : 'auto' or `int`
        The height of the pyramid. If 'auto', will automatically determine
        based on the size of `image`.
    order : `int`.
        The Gaussian derivative order used for the steerable filters, in [1,
        15]. Note that to achieve steerability the minimum number of
        orientation is `order` + 1, and is used here. To get more orientations
        at the same order, use the method `steer_coeffs`
    twidth : `int`
        The width of the transition region of the radial lowpass function, in
        octaves
    is_complex : `bool`
        Whether the pyramid coefficients should be complex or not. If True, the
        real and imaginary parts correspond to a pair of even and odd symmetric
        filters. If False, the coefficients only include the real part / even
    downsample: `bool`
        Whether to downsample each scale in the pyramid or keep the output
        pyramid coefficients in fixed bands of size imshapeximshape. When
        downsample is False, the forward method returns a tensor.
    tight_frame: `bool` default: False
        Whether the pyramid obeys the generalized parseval theorem or not (i.e.
        is a tight frame). If True, the energy of the pyr_coeffs = energy of
        the image. If not this is not true. In order to match the
        matlabPyrTools or pyrtools pyramids, this must be set to False

    Attributes
    ----------
    image_shape : `list or tuple`
        shape of input image
    pyr_size : `dict`
        Dictionary containing the sizes of the pyramid coefficients. Keys are
        `(level, band)` tuples and values are tuples.
    fft_norm : `str`
        The way the ffts are normalized, see pytorch documentation for more details.
    is_complex : `bool`
        Whether the coefficients are complex- or real-valued.

    References
    ----------
    .. [1] E P Simoncelli and W T Freeman, "The Steerable Pyramid: A Flexible
       Architecture for Multi-Scale Derivative Computation," Second Int'l Conf
       on Image Processing, Washington, DC, Oct 1995.
    .. [2] A Karasaridis and E P Simoncelli, "A Filter Design Technique for
       Steerable Pyramid Image Transforms", ICASSP, Atlanta, GA, May 1996. ..
       _webpage: https://www.cns.nyu.edu/~eero/steerpyr/

    """

    def __init__(
        self,
        image_shape: Tuple[int, int],
        height: Union[Literal["auto"], int] = "auto",
        order: int = 3,
        twidth: int = 1,
        is_complex: bool = False,
        downsample: bool = True,
        tight_frame: bool = False,
    ):

        super().__init__()

        self.pyr_size = OrderedDict()
        self.order = order
        self.image_shape = image_shape

        if (self.image_shape[0] % 2 != 0) or (self.image_shape[1] % 2 != 0):
            warnings.warn("Reconstruction will not be perfect with odd-sized images")

        self.is_complex = is_complex
        self.downsample = downsample
        self.tight_frame = tight_frame
        if self.tight_frame:
            self.fft_norm = "ortho"
        else:
            self.fft_norm = "backward"
        # cache constants
        self.lutsize = 1024
        self.Xcosn = (
            np.pi
            * np.array(range(-(2 * self.lutsize + 1), (self.lutsize + 2)))
            / self.lutsize
        )
        self.alpha = (self.Xcosn + np.pi) % (2 * np.pi) - np.pi

        max_ht = np.floor(np.log2(min(self.image_shape[0], self.image_shape[1]))) - 2
        if height == "auto":
            self.num_scales = int(max_ht)
        elif height > max_ht:
            raise ValueError("Cannot build pyramid higher than %d levels." % (max_ht))
        else:
            self.num_scales = int(height)

        if self.order > 15 or self.order <= 0:
            raise ValueError("order must be an integer in the range [1,15].")
        self.num_orientations = int(self.order + 1)

        if twidth <= 0:
            raise ValueError("twidth must be positive.")
        twidth = int(twidth)

        dims = np.array(self.image_shape)

        # make a grid for the raised cosine interpolation
        ctr = np.ceil((np.array(dims) + 0.5) / 2).astype(int)

        (xramp, yramp) = np.meshgrid(
            np.linspace(-1, 1, dims[1] + 1)[:-1], np.linspace(-1, 1, dims[0] + 1)[:-1]
        )

        self.angle = np.arctan2(yramp, xramp)
        log_rad = np.sqrt(xramp**2 + yramp**2)
        log_rad[ctr[0] - 1, ctr[1] - 1] = log_rad[ctr[0] - 1, ctr[1] - 2]
        self.log_rad = np.log2(log_rad)

        # radial transition function (a raised cosine in log-frequency):
        self.Xrcos, Yrcos = raised_cosine(twidth, (-twidth / 2.0), np.array([0, 1]))
        self.Yrcos = np.sqrt(Yrcos)

        self.YIrcos = np.sqrt(1.0 - self.Yrcos**2)

        # create low and high masks
        lo0mask = interpolate1d(self.log_rad, self.YIrcos, self.Xrcos)
        hi0mask = interpolate1d(self.log_rad, self.Yrcos, self.Xrcos)
        self.lo0mask = torch.tensor(lo0mask).unsqueeze(0)
        self.hi0mask = torch.tensor(hi0mask).unsqueeze(0)

        # pre-generate the angle, hi and lo masks, as well as the
        # indices used for down-sampling
        self._anglemasks = []
        self._anglemasks_recon = []
        self._himasks = []
        self._lomasks = []
        self._loindices = []

        # need a mock image to down-sample so that we correctly
        # construct the differently-sized masks
        mock_image = np.random.rand(*self.image_shape)
        imdft = np.fft.fftshift(np.fft.fft2(mock_image))
        lodft = imdft * lo0mask

        # this list, used by coarse-to-fine optimization, gives all the
        # scales (including residuals) from coarse to fine
        self.scales = (
            ["residual_lowpass"]
            + list(range(self.num_scales))[::-1]
            + ["residual_highpass"]
        )

        # we create these copies because they will be modified in the
        # following loops
        Xrcos = self.Xrcos.copy()
        angle = self.angle.copy()
        log_rad = self.log_rad.copy()
        for i in range(self.num_scales):
            Xrcos -= np.log2(2)
            const = (
                (2 ** (2 * self.order))
                * (factorial(self.order, exact=True) ** 2)
                / float(self.num_orientations * factorial(2 * self.order, exact=True))
            )

            if self.is_complex:
                Ycosn_forward = (
                    2.0
                    * np.sqrt(const)
                    * (np.cos(self.Xcosn) ** self.order)
                    * (np.abs(self.alpha) < np.pi / 2.0).astype(int)
                )
                Ycosn_recon = np.sqrt(const) * (np.cos(self.Xcosn)) ** self.order

            else:
                Ycosn_forward = np.sqrt(const) * (np.cos(self.Xcosn)) ** self.order
                Ycosn_recon = Ycosn_forward

            himask = interpolate1d(log_rad, self.Yrcos, Xrcos)
            self._himasks.append(torch.tensor(himask).unsqueeze(0))

            anglemasks = []
            anglemasks_recon = []
            for b in range(self.num_orientations):
                anglemask = interpolate1d(
                    angle, Ycosn_forward, self.Xcosn + np.pi * b / self.num_orientations
                )
                anglemask_recon = interpolate1d(
                    angle, Ycosn_recon, self.Xcosn + np.pi * b / self.num_orientations
                )
                anglemasks.append(torch.tensor(anglemask).unsqueeze(0))
                anglemasks_recon.append(torch.tensor(anglemask_recon).unsqueeze(0))

            self._anglemasks.append(anglemasks)
            self._anglemasks_recon.append(anglemasks_recon)
            if not self.downsample:
                lomask = interpolate1d(log_rad, self.YIrcos, Xrcos)
                self._lomasks.append(torch.tensor(lomask).unsqueeze(0))
                self._loindices.append([np.array([0, 0]), dims])
                lodft = lodft * lomask

            else:
                # subsample lowpass
                dims = np.array([lodft.shape[0], lodft.shape[1]])
                ctr = np.ceil((dims + 0.5) / 2).astype(int)
                lodims = np.ceil((dims - 0.5) / 2).astype(int)
                loctr = np.ceil((lodims + 0.5) / 2).astype(int)
                lostart = ctr - loctr
                loend = lostart + lodims
                self._loindices.append([lostart, loend])

                # subsample indices
                log_rad = log_rad[lostart[0] : loend[0], lostart[1] : loend[1]]
                angle = angle[lostart[0] : loend[0], lostart[1] : loend[1]]

                lomask = interpolate1d(log_rad, self.YIrcos, Xrcos)
                self._lomasks.append(torch.tensor(lomask).unsqueeze(0))
                # subsampling
                lodft = lodft[lostart[0] : loend[0], lostart[1] : loend[1]]
                # convolution in spatial domain
                lodft = lodft * lomask

        # reasonable default dtype
        self = self.to(torch.float32)

    def to(self, *args, **kwargs):
        r"""Moves and/or casts the parameters and buffers.

        This can be called as

        .. function:: to(device=None, dtype=None, non_blocking=False)

        .. function:: to(dtype, non_blocking=False)

        .. function:: to(tensor, non_blocking=False)

        Its signature is similar to :meth:`torch.Tensor.to`, but only accepts
        floating point desired :attr:`dtype` s. In addition, this method will
        only cast the floating point parameters and buffers to :attr:`dtype`
        (if given). The integral parameters and buffers will be moved
        :attr:`device`, if that is given, but with dtypes unchanged. When
        :attr:`non_blocking` is set, it tries to convert/move asynchronously
        with respect to the host if possible, e.g., moving CPU Tensors with
        pinned memory to CUDA devices.

        See below for examples.

        .. note::
            This method modifies the module in-place.
        Args:
            device (:class:`torch.device`): the desired device of the parameters
                and buffers in this module
            dtype (:class:`torch.dtype`): the desired floating point type of
                the floating point parameters and buffers in this module
            tensor (torch.Tensor): Tensor whose dtype and device are the desired
                dtype and device for all parameters and buffers in this module

        Returns:
            Module: self
        """
        self.lo0mask = self.lo0mask.to(*args, **kwargs)
        self.hi0mask = self.hi0mask.to(*args, **kwargs)
        self._himasks = [m.to(*args, **kwargs) for m in self._himasks]
        self._lomasks = [m.to(*args, **kwargs) for m in self._lomasks]
        angles = []
        angles_recon = []
        for a, ar in zip(self._anglemasks, self._anglemasks_recon):
            angles.append([m.to(*args, **kwargs) for m in a])
            angles_recon.append([m.to(*args, **kwargs) for m in ar])
        self._anglemasks = angles
        self._anglemasks_recon = angles_recon
        return self

<<<<<<< HEAD
    def forward(
        self,
        x: Tensor,
        scales: SCALES_TYPE = [],
    ) -> OrderedDict:
=======
    def forward(self, x, scales=None):
>>>>>>> 664da252
        r"""Generate the steerable pyramid coefficients for an image

        Parameters
        ----------
        x :
            A tensor containing the image to analyze. We want to operate
            on this in the pytorch-y way, so we want it to be 4d (batch,
            channel, height, width).
<<<<<<< HEAD
        scales :
            Which scales to include in the returned representation. If
            an empty list (the default), we include all
            scales. Otherwise, can contain subset of values present in
            this model's ``scales`` attribute (ints from 0 up to
=======
        scales : list, optional
            Which scales to include in the returned representation. If None, we
            include all scales. Otherwise, can contain subset of values present
            in this model's ``scales`` attribute (ints from 0 up to
>>>>>>> 664da252
            ``self.num_scales-1`` and the strs 'residual_highpass' and
            'residual_lowpass'. Can contain a single value or multiple values.
            If it's an int, we include all orientations from that scale. Order
            within the list does not matter.

        Returns
        -------
        representation:
            Pyramid coefficients

        """
        pyr_coeffs = OrderedDict()
        if scales is None:
            scales = self.scales
        scale_ints = [s for s in scales if isinstance(s, int)]
        if len(scale_ints) != 0:
            assert (max(scale_ints) < self.num_scales) and (
                min(scale_ints) >= 0
            ), "Scales must be within 0 and num_scales-1"
        angle = self.angle.copy()
        log_rad = self.log_rad.copy()
        lo0mask = self.lo0mask.clone()
        hi0mask = self.hi0mask.clone()

        # x is a torch tensor batch of images of size [N,C,W,H]
        assert len(x.shape) == 4, "Input must be batch of images of shape BxCxHxW"

        imdft = fft.fft2(x, dim=(-2, -1), norm=self.fft_norm)
        imdft = fft.fftshift(imdft)

        if "residual_highpass" in scales:
            # high-pass
            hi0dft = imdft * hi0mask
            hi0 = fft.ifftshift(hi0dft)
            hi0 = fft.ifft2(hi0, dim=(-2, -1), norm=self.fft_norm)
            pyr_coeffs["residual_highpass"] = hi0.real
            self.pyr_size["residual_highpass"] = tuple(hi0.real.shape[-2:])

        # input to the next scale is the low-pass filtered component
        lodft = imdft * lo0mask

        for i in range(self.num_scales):

            if i in scales:
                # high-pass mask is selected based on the current scale
                himask = self._himasks[i]
                # compute filter output at each orientation
                for b in range(self.num_orientations):

                    # band pass filtering is done in the fourier space as multiplying by the fft of a gaussian derivative.
                    # The oriented dft is computed as a product of the fft of the low-passed component,
                    # the precomputed anglemask (specifies orientation), and the precomputed hipass mask (creating a bandpass filter)
                    # the complex_const variable comes from the Fourier transform of a gaussian derivative.
                    # Based on the order of the gaussian, this constant changes.

                    anglemask = self._anglemasks[i][b]
                    complex_const = np.power(complex(0, -1), self.order)
                    banddft = complex_const * lodft * anglemask * himask
                    # fft output is then shifted to center frequencies
                    band = fft.ifftshift(banddft)
                    # ifft is applied to recover the filtered representation in spatial domain
                    band = fft.ifft2(band, dim=(-2, -1), norm=self.fft_norm)

                    # for real pyramid, take the real component of the complex band
                    if not self.is_complex:
                        pyr_coeffs[(i, b)] = band.real
                    else:

                        # Because the input signal is real, to maintain a tight frame
                        # if the complex pyramid is used, magnitudes need to be divided by sqrt(2)
                        # because energy is doubled.

                        if self.tight_frame:
                            band = band / np.sqrt(2)
                        pyr_coeffs[(i, b)] = band
                    self.pyr_size[(i, b)] = tuple(band.shape[-2:])

            if not self.downsample:
                # no subsampling of angle and rad
                # just use lo0mask
                lomask = self._lomasks[i]
                lodft = lodft * lomask

                # because we don't subsample here, if we are not using orthonormalization that
                # we need to manually account for the subsampling, so that energy in each band remains the same
                # the energy is cut by factor of 4 so we need to scale magnitudes by factor of 2

                if self.fft_norm != "ortho":
                    lodft = 2 * lodft
            else:
                # subsample indices
                lostart, loend = self._loindices[i]

                log_rad = log_rad[lostart[0] : loend[0], lostart[1] : loend[1]]
                angle = angle[lostart[0] : loend[0], lostart[1] : loend[1]]

                # subsampling of the dft for next scale
                lodft = lodft[:, :, lostart[0] : loend[0], lostart[1] : loend[1]]
                # low-pass filter mask is selected
                lomask = self._lomasks[i]
                # again multiply dft by subsampled mask (convolution in spatial domain)

                lodft = lodft * lomask

        if "residual_lowpass" in scales:
            # compute residual lowpass when height <=1
            lo0 = fft.ifftshift(lodft)
            lo0 = fft.ifft2(lo0, dim=(-2, -1), norm=self.fft_norm)
            pyr_coeffs["residual_lowpass"] = lo0.real
            self.pyr_size["residual_lowpass"] = tuple(lo0.real.shape[-2:])

        return pyr_coeffs

    @staticmethod
    def convert_pyr_to_tensor(
        pyr_coeffs: OrderedDict, split_complex: bool = False
    ) -> Tuple[Tensor, Tuple[int, bool, SCALES_TYPE]]:
        r"""Convert coefficient dictionary to a tensor.

        The output tensor has shape (B,C,H,W) and is intended to be used in an
        ``torch.nn.Module`` downstream. In the multichannel case, all bands for
        each channel will be stacked together (i.e. if there are 2 channels and
        18 bands per channel, pyr_tensor[:,0:18,...] will contain the pyr
        responses for channel 1 and pyr_tensor[:, 18:36, ...] will contain the
        responses for channel 2). In the case of a complex, multichannel
        pyramid with split_complex=True, the real/imaginary bands will be
        intereleaved so that they appear as pairs with neighboring indices in
        the channel dimension of the tensor (Note: the residual bands are
        always real so they will only ever have a single band even when
        split_complex=True.)

        This only works if ``pyr_coeffs`` was created with a pyramid with
        ``downsample=False``

        Parameters
        ----------
        pyr_coeffs:
            the pyramid coefficients
        split_complex:
            indicates whether the output should split complex bands into
            real/imag channels or keep them as a single channel. This should be
            True if you intend to use a convolutional layer on top of the
            output.

        Returns
        -------
        pyr_tensor:
            shape (B,C,H,W). pyramid coefficients reshaped into
            tensor. The first channel will be the residual highpass and the
            last will be the residual lowpass. Each band is then a separate
            channel.
        pyr_info:
            Information required to recreate the dictionary, containing the
            number of channels, if split_complex was used in this function
            call, and the list of pyramid keys for the dictionary

        See also
        --------
        convert_tensor_to_pyr:
            The inverse function.

        """

        pyr_keys = tuple(pyr_coeffs.keys())
        test_band = pyr_coeffs[pyr_keys[0]]
        num_channels = test_band.size(1)
        coeff_list = []
        for ch in range(num_channels):
            coeff_list_resid = []
            coeff_list_bands = []
            for k in pyr_keys:
                coeffs = pyr_coeffs[k][:, ch : (ch + 1), ...]
                if "residual" in k:
                    coeff_list_resid.append(coeffs)
                else:
                    if (coeffs.dtype in complex_types) and split_complex:
                        coeff_list_bands.extend([coeffs.real, coeffs.imag])
                    else:
                        coeff_list_bands.append(coeffs)

            if "residual_highpass" in pyr_coeffs.keys():
                coeff_list_bands.insert(0, coeff_list_resid[0])
                if "residual_lowpass" in pyr_coeffs.keys():
                    coeff_list_bands.append(coeff_list_resid[1])
            elif "residual_lowpass" in pyr_coeffs.keys():
                coeff_list_bands.append(coeff_list_resid[0])

            coeff_list.extend(coeff_list_bands)

        try:
            pyr_tensor = torch.cat(coeff_list, dim=1)
            pyr_info = tuple([num_channels, split_complex, pyr_keys])
        except RuntimeError as e:
            raise Exception(
                """feature maps could not be concatenated into tensor. 
            Check that you are using coefficients that are not downsampled across scales. 
            This is done with the 'downsample=False' argument for the pyramid"""
            )

        return pyr_tensor, pyr_info

    @staticmethod
    def convert_tensor_to_pyr(
        pyr_tensor: Tensor,
        num_channels: int,
        split_complex: bool,
        pyr_keys: SCALES_TYPE,
    ) -> OrderedDict:
        r"""Convert pyramid coefficient tensor to dictionary format.

        ``num_channels``, ``split_complex``, and ``pyr_keys`` are elements of
        the ``pyr_info`` tuple returned by ``convert_pyr_to_tensor``. You
        should always unpack the arguments for this function from that
        ``pyr_info`` tuple. Example Usage:

        .. code-block:: python

           pyr_tensor, pyr_info = convert_pyr_to_tensor(pyr_coeffs, split_complex=True)
           pyr_dict = convert_tensor_to_pyr(pyr_tensor, *pyr_info)

        Parameters
        ----------
        pyr_tensor:
            Shape (B,C,H,W). The pyramid coefficients
        num_channels:
            number of channels in the original input tensor the pyramid was
            created for (i.e. if the input was an RGB image, this would be 3)
        split_complex:
            true or false, specifying whether the pyr_tensor was created with
            complex channels split or not (if the pyramid was a complex
            pyramid).
        pyr_keys:
            tuple containing the list of keys for the original pyramid dictionary

        Returns
        -------
        pyr_coeffs:
            pyramid coefficients in dictionary format

        See also
        --------
        convert_tensor_to_pyr:
            The inverse function.

        """

        pyr_coeffs = OrderedDict()
        i = 0
        for ch in range(num_channels):
            for k in pyr_keys:
                if "residual" in k:
                    band = pyr_tensor[:, i, ...].unsqueeze(1).type(torch.float)
                    i += 1
                else:
                    if split_complex:
                        band = torch.view_as_complex(
                            rearrange(
                                pyr_tensor[:, i : i + 2, ...], "b c h w -> b h w c"
                            )
                            .unsqueeze(1)
                            .contiguous()
                        )
                        i += 2
                    else:
                        band = pyr_tensor[:, i, ...].unsqueeze(1)
                        i += 1
                if k not in pyr_coeffs.keys():
                    pyr_coeffs[k] = band
                else:
                    pyr_coeffs[k] = torch.cat([pyr_coeffs[k], band], dim=1)

        return pyr_coeffs

    def _recon_levels_check(
        self, levels: Union[SCALES_TYPE, Literal["all"], List[SCALES_TYPE]]
    ) -> List[SCALES_TYPE]:
        r"""Check whether levels arg is valid for reconstruction and return valid version

        When reconstructing the input image (i.e., when calling `recon_pyr()`),
        the user specifies which levels to include. This makes sure those
        levels are valid and gets them in the form we expect for the rest of
        the reconstruction. If the user passes `'all'`, this constructs the
        appropriate list (based on the values of `pyr_coeffs`).

        Parameters
        ----------
        levels :
            If `list` should contain some subset of integers from `0` to
            `self.num_scales-1` (inclusive) and `'residual_highpass'` and
            `'residual_lowpass'` (if appropriate for the pyramid). If `'all'`,
            returned value will contain all valid levels. Otherwise, must be
            one of the valid levels.

        Returns
        -------
        levels :
            List containing the valid levels for reconstruction.

        """
        if isinstance(levels, str) and levels == "all":
            levels = (
                ["residual_highpass"]
                + list(range(self.num_scales))
                + ["residual_lowpass"]
            )
        else:
            if not hasattr(levels, "__iter__") or isinstance(levels, str):
                # then it's a single int or string
                levels = [levels]
            levs_nums = np.array(
                [int(i) for i in levels if isinstance(i, int) or i.isdigit()]
            )
            assert (levs_nums >= 0).all(), "Level numbers must be non-negative."
            assert (
                levs_nums < self.num_scales
            ).all(), "Level numbers must be in the range [0, %d]" % (
                self.num_scales - 1
            )
            levs_tmp = list(np.sort(levs_nums))  # we want smallest first
            if "residual_highpass" in levels:
                levs_tmp = ["residual_highpass"] + levs_tmp
            if "residual_lowpass" in levels:
                levs_tmp = levs_tmp + ["residual_lowpass"]
            levels = levs_tmp
        # not all pyramids have residual highpass / lowpass, but it's easier to construct the list
        # including them, then remove them if necessary.
        if (
            "residual_lowpass" not in self.pyr_size.keys()
            and "residual_lowpass" in levels
        ):
            levels.pop(-1)
        if (
            "residual_highpass" not in self.pyr_size.keys()
            and "residual_highpass" in levels
        ):
            levels.pop(0)
        return levels

    def _recon_bands_check(
        self, bands: Union[int, Literal["all"], List[int]]
    ) -> List[int]:
        """Check whether bands arg is valid for reconstruction and return valid version

        When reconstructing the input image (i.e., when calling `recon_pyr()`), the user specifies
        which orientations to include. This makes sure those orientations are valid and gets them
        in the form we expect for the rest of the reconstruction. If the user passes `'all'`, this
        constructs the appropriate list (based on the values of `pyr_coeffs`).

        Parameters
        ----------
        bands :
            If list, should contain some subset of integers from `0` to
            `self.num_orientations-1`. If `'all'`, returned value will contain
            all valid orientations. Otherwise, must be one of the valid
            orientations.

        Returns
        -------
        bands:
            List containing the valid orientations for reconstruction.

        """
        if isinstance(bands, str) and bands == "all":
            bands = np.arange(self.num_orientations)
        else:
            bands = np.array(bands, ndmin=1)
            assert (bands >= 0).all(), "Error: band numbers must be larger than 0."
            assert (
                bands < self.num_orientations
            ).all(), "Error: band numbers must be in the range [0, %d]" % (
                self.num_orientations - 1
            )
        return bands

    def _recon_keys(
        self,
        levels: Union[SCALES_TYPE, Literal["all"], List[SCALES_TYPE]],
        bands: Union[int, Literal["all"], List[int]],
        max_orientations: Optional[int] = None,
    ) -> List[KEYS_TYPE]:
        """Make a list of all the relevant keys from `pyr_coeffs` to use in pyramid reconstruction

        When reconstructing the input image (i.e., when calling `recon_pyr()`),
        the user specifies some subset of the pyramid coefficients to include
        in the reconstruction. This function takes in those specifications,
        checks that they're valid, and returns a list of tuples that are keys
        into the `pyr_coeffs` dictionary.

        Parameters
        ----------
        levels:
            If `list` should contain some subset of integers from `0` to
            `self.num_scales-1` (inclusive) and `'residual_highpass'` and
            `'residual_lowpass'` (if appropriate for the pyramid). If `'all'`,
            returned value will contain all valid levels. Otherwise, must be
            one of the valid levels.
        bands:
            If list, should contain some subset of integers from `0` to
            `self.num_orientations-1`. If `'all'`, returned value will contain
            all valid orientations. Otherwise, must be one of the valid
            orientations.
        max_orientations:
            The maximum number of orientations we allow in the reconstruction.
            when we determine which ints are allowed for bands, we ignore all
            those greater than max_orientations.

        Returns
        -------
        recon_keys :
            List of `tuples`, all of which are keys in `pyr_coeffs`. These are
            the coefficients to include in the reconstruction of the image.

        """
        levels = self._recon_levels_check(levels)
        bands = self._recon_bands_check(bands)
        if max_orientations is not None:
            for i in bands:
                if i >= max_orientations:
                    warnings.warn(
                        (
                            "You wanted band %d in the reconstruction but max_orientation"
                            " is %d, so we're ignoring that band"
                            % (i, max_orientations)
                        )
                    )
            bands = [i for i in bands if i < max_orientations]
        recon_keys = []
        for level in levels:
            # residual highpass and lowpass
            if isinstance(level, str):
                recon_keys.append(level)
            # else we have to get each of the (specified) bands at
            # that level
            else:
                recon_keys.extend([(level, band) for band in bands])
        return recon_keys

    def recon_pyr(
        self,
        pyr_coeffs: OrderedDict,
        levels: Union[SCALES_TYPE, Literal["all"], List[SCALES_TYPE]] = "all",
        bands: Union[int, Literal["all"], List[int]] = "all",
    ) -> Tensor:
        """Reconstruct the image or batch of images, optionally using subset of pyramid coefficients.

        NOTE: in order to call this function, you need to have
        previously called `self.forward(x)`, where `x` is the tensor you
        wish to reconstruct. This will fail if you called `forward()`
        with a subset of scales.

        Parameters
        ----------
        pyr_coeffs:
            pyramid coefficients to reconstruct from
        levels:
            If `list` should contain some subset of integers from `0` to
            `self.num_scales-1` (inclusive), `'residual_lowpass'`, and
            `'residual_highpass'`. If `'all'`, returned value will contain all
            valid levels. Otherwise, must be one of the valid levels.
        bands :
            If list, should contain some subset of integers from `0` to
            `self.num_orientations-1`. If `'all'`, returned value will contain
            all valid orientations. Otherwise, must be one of the valid
            orientations.

        Returns
        -------
        recon:
            The reconstructed image, of shape (B,C,H,W)

        """
        # For reconstruction to work, last time we called forward needed
        # to include all levels
        for s in self.scales:
            if isinstance(s, str):
                if s not in pyr_coeffs.keys():
<<<<<<< HEAD
                    raise Exception(
                        f"scale {s} not in pyr_coeffs! pyr_coeffs must include"
                        " all scales, so make sure forward() was called with arg "
                        "scales=[]"
                    )
            else:
                for b in range(self.num_orientations):
                    if (s, b) not in pyr_coeffs.keys():
                        raise Exception(
                            f"scale {s} not in pyr_coeffs! pyr_coeffs must "
                            "include all scales, so make sure forward() was called "
                            "with arg scales=[]"
                        )
=======
                    raise Exception(f"scale {s} not in pyr_coeffs! pyr_coeffs must include"
                                    " all scales, so make sure forward() was called with arg "
                                    "scales=None")
            else:
                for b in range(self.num_orientations):
                    if (s, b) not in pyr_coeffs.keys():
                        raise Exception(f"scale {s} not in pyr_coeffs! pyr_coeffs must "
                                        "include all scales, so make sure forward() was called "
                                        "with arg scales=None")

        if twidth <= 0:
            warnings.warn("twidth must be positive. Setting to 1.")
            twidth = 1
>>>>>>> 664da252

        recon_keys = self._recon_keys(levels, bands)
        scale = 0

        # load masks from model
        lo0mask = self.lo0mask
        hi0mask = self.hi0mask

        # Recursively generate the reconstruction - function starts with
        # fine scales going down to coarse and then the reconstruction
        # is built recursively from the coarse scale up

        recondft = self._recon_levels(pyr_coeffs, recon_keys, scale)

        # generate highpass residual Reconstruction
        if "residual_highpass" in recon_keys:
            hidft = fft.fft2(
                pyr_coeffs["residual_highpass"], dim=(-2, -1), norm=self.fft_norm
            )
            hidft = fft.fftshift(hidft)

            # output dft is the sum of the recondft from the recursive
            # function times the lomask (low pass component) with the
            # highpass dft * the highpass mask
            outdft = recondft * lo0mask + hidft * hi0mask
        else:
            outdft = recondft * lo0mask

        # get output reconstruction by inverting the fft
        reconstruction = fft.ifftshift(outdft)
        reconstruction = fft.ifft2(reconstruction, dim=(-2, -1), norm=self.fft_norm)

        # get real part of reconstruction (if complex)
        reconstruction = reconstruction.real

        return reconstruction

    def _recon_levels(
        self, pyr_coeffs: OrderedDict, recon_keys: List[KEYS_TYPE], scale: int
    ) -> Tensor:
        """Recursive function used to build the reconstruction. Called by recon_pyr

        Parameters
        ----------
        pyr_coeffs :
            Dictionary containing the coefficients of the pyramid. Keys are
            `(level, band)` tuples and the strings `'residual_lowpass'` and
            `'residual_highpass'` and values are Tensors of shape (B,C,H,W).
        recon_keys :
            list of the keys that index into the pyr_coeffs Dictionary
        scale :
            current scale that is being used to build the reconstruction
            scale is incremented by 1 on each call of the function

        Returns
        -------
        recondft :
            Current reconstruction based on the orientation band dft from the
            current scale summed with the output of recursive call with the
            next scale incremented

        """
        # base case, return the low-pass residual
        if scale == self.num_scales:
            if "residual_lowpass" in recon_keys:
                lodft = fft.fft2(
                    pyr_coeffs["residual_lowpass"], dim=(-2, -1), norm=self.fft_norm
                )
                lodft = fft.fftshift(lodft)
            else:
                lodft = fft.fft2(
                    torch.zeros_like(
                        pyr_coeffs["residual_lowpass"], dtype=torch.float64
                    ),
                    dim=(-2, -1),
                    norm=self.fft_norm,
                )

            return lodft

        # Reconstruct from orientation bands
        # update himask
        himask = self._himasks[scale]
        if self.is_complex:
            tensor_type = torch.complex64
        else:
            tensor_type = torch.float64
        orientdft = torch.zeros_like(pyr_coeffs[(scale, 0)], dtype=tensor_type)

        for b in range(self.num_orientations):
            if (scale, b) in recon_keys:
                anglemask = self._anglemasks_recon[scale][b]
                coeffs = pyr_coeffs[(scale, b)]
                if self.tight_frame and self.is_complex:
                    coeffs = coeffs * np.sqrt(2)

                banddft = fft.fft2(coeffs, dim=(-2, -1), norm=self.fft_norm)
                banddft = fft.fftshift(banddft)

                complex_const = np.power(complex(0, 1), self.order)
                banddft = complex_const * banddft * anglemask * himask
                orientdft = orientdft + banddft

        # get the bounding box indices for the low-pass component
        lostart, loend = self._loindices[scale]

        # create lowpass mask
        lomask = self._lomasks[scale]
        # Recursively reconstruct by going to the next scale
        reslevdft = self._recon_levels(pyr_coeffs, recon_keys, scale + 1)
        # in not downsampled case, rescale the magnitudes of the reconstructed dft at each level by factor of 2 to account for the scaling in the forward
        if (not self.tight_frame) and (not self.downsample):
            reslevdft = reslevdft / 2
        # create output for reconstruction result
        resdft = torch.zeros_like(pyr_coeffs[(scale, 0)], dtype=torch.complex64)

        # place upsample and convolve lowpass component
        resdft[:, :, lostart[0] : loend[0], lostart[1] : loend[1]] = reslevdft * lomask
        recondft = resdft + orientdft
        # add orientation interpolated and added images to the lowpass image
        return recondft

    def steer_coeffs(
        self, pyr_coeffs: OrderedDict, angles: List[float], even_phase: bool = True
    ) -> Tuple[dict, dict]:
        """Steer pyramid coefficients to the specified angles

        This allows you to have filters that have the Gaussian derivative order specified in
        construction, but arbitrary angles or number of orientations.

        Parameters
        ----------
        pyr_coeffs :
            the pyramid coefficients to steer
        angles :
            list of angles (in radians) to steer the pyramid coefficients to
        even_phase :
            specifies whether the harmonics are cosine or sine phase aligned about those positions.

        Returns
        -------
        resteered_coeffs :
            dictionary of re-steered pyramid coefficients. will have the same
            number of scales as the original pyramid (though it will not
            contain the residual highpass or lowpass). like `pyr_coeffs`, keys
            are 2-tuples of ints indexing the scale and orientation, but now
            we're indexing `angles` instead of `self.num_orientations`.
        resteering_weights :
            dictionary of weights used to re-steer the pyramid coefficients.
            will have the same keys as `resteered_coeffs`.

        """
        assert (
            pyr_coeffs[(0, 0)].dtype not in complex_types
        ), "steering only implemented for real coefficients"
        resteered_coeffs = {}
        resteering_weights = {}
        num_scales = self.num_scales
        num_orientations = self.num_orientations
        for i in range(num_scales):
            basis = torch.cat(
                [
                    pyr_coeffs[(i, j)].squeeze().unsqueeze(-1)
                    for j in range(num_orientations)
                ],
                dim=-1,
            )

            for j, a in enumerate(angles):
                res, steervect = steer(
                    basis, a, return_weights=True, even_phase=even_phase
                )
                resteering_weights[(i, j)] = steervect
                resteered_coeffs[(i, num_orientations + j)] = res.reshape(
                    pyr_coeffs[(i, 0)].shape
                )

        return resteered_coeffs, resteering_weights<|MERGE_RESOLUTION|>--- conflicted
+++ resolved
@@ -306,15 +306,11 @@
         self._anglemasks_recon = angles_recon
         return self
 
-<<<<<<< HEAD
     def forward(
         self,
         x: Tensor,
-        scales: SCALES_TYPE = [],
+        scales: Optional[SCALES_TYPE] = None,
     ) -> OrderedDict:
-=======
-    def forward(self, x, scales=None):
->>>>>>> 664da252
         r"""Generate the steerable pyramid coefficients for an image
 
         Parameters
@@ -323,18 +319,10 @@
             A tensor containing the image to analyze. We want to operate
             on this in the pytorch-y way, so we want it to be 4d (batch,
             channel, height, width).
-<<<<<<< HEAD
         scales :
-            Which scales to include in the returned representation. If
-            an empty list (the default), we include all
-            scales. Otherwise, can contain subset of values present in
-            this model's ``scales`` attribute (ints from 0 up to
-=======
-        scales : list, optional
             Which scales to include in the returned representation. If None, we
             include all scales. Otherwise, can contain subset of values present
             in this model's ``scales`` attribute (ints from 0 up to
->>>>>>> 664da252
             ``self.num_scales-1`` and the strs 'residual_highpass' and
             'residual_lowpass'. Can contain a single value or multiple values.
             If it's an int, we include all orientations from that scale. Order
@@ -811,11 +799,10 @@
         for s in self.scales:
             if isinstance(s, str):
                 if s not in pyr_coeffs.keys():
-<<<<<<< HEAD
                     raise Exception(
                         f"scale {s} not in pyr_coeffs! pyr_coeffs must include"
                         " all scales, so make sure forward() was called with arg "
-                        "scales=[]"
+                        "scales=None"
                     )
             else:
                 for b in range(self.num_orientations):
@@ -823,23 +810,8 @@
                         raise Exception(
                             f"scale {s} not in pyr_coeffs! pyr_coeffs must "
                             "include all scales, so make sure forward() was called "
-                            "with arg scales=[]"
+                            "with arg scales=None"
                         )
-=======
-                    raise Exception(f"scale {s} not in pyr_coeffs! pyr_coeffs must include"
-                                    " all scales, so make sure forward() was called with arg "
-                                    "scales=None")
-            else:
-                for b in range(self.num_orientations):
-                    if (s, b) not in pyr_coeffs.keys():
-                        raise Exception(f"scale {s} not in pyr_coeffs! pyr_coeffs must "
-                                        "include all scales, so make sure forward() was called "
-                                        "with arg scales=None")
-
-        if twidth <= 0:
-            warnings.warn("twidth must be positive. Setting to 1.")
-            twidth = 1
->>>>>>> 664da252
 
         recon_keys = self._recon_keys(levels, bands)
         scale = 0
