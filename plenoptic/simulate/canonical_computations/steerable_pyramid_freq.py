--- conflicted
+++ resolved
@@ -2,11 +2,7 @@
 import numpy as np
 from collections import OrderedDict
 from scipy.special import factorial
-<<<<<<< HEAD
-from ...tools.signal import rcosFn, batch_fftshift, batch_ifftshift, pointOp
-=======
 from ...tools.signal import rcosFn, batch_fftshift, batch_ifftshift, pointOp, steer
->>>>>>> 298ac0f4
 import torch
 import torch.nn as nn
 
@@ -145,10 +141,6 @@
         self.lo0mask = torch.tensor(lo0mask).unsqueeze(0).unsqueeze(-1)
         self.hi0mask = torch.tensor(hi0mask).unsqueeze(0).unsqueeze(-1)
 
-        #### what's happening here? all that to get the masks?
-        ## seems excessive, how much of a speed up?
-        ## put in function?
-
         # pre-generate the angle, hi and lo masks, as well as the
         # indices used for down-sampling
         self._anglemasks = []
@@ -200,28 +192,6 @@
 
             self._anglemasks.append(anglemasks)
             self._anglemasks_recon.append(anglemasks_recon)
-<<<<<<< HEAD
-            # subsample lowpass
-            dims = np.array([lodft.shape[0], lodft.shape[1]])
-            ctr = np.ceil((dims+0.5)/2).astype(int)
-            lodims = np.ceil((dims-0.5)/2).astype(int)
-            loctr = np.ceil((lodims+0.5)/2).astype(int)
-            lostart = ctr - loctr
-            loend = lostart + lodims
-            self._loindices.append([lostart, loend])
-
-
-            # subsample indices
-            log_rad = log_rad[lostart[0]:loend[0], lostart[1]:loend[1]]
-            angle = angle[lostart[0]:loend[0], lostart[1]:loend[1]]
-
-            lomask = pointOp(log_rad, self.YIrcos, Xrcos)
-            self._lomasks.append(torch.tensor(lomask).unsqueeze(0).unsqueeze(-1))
-            # subsampling
-            lodft = lodft[lostart[0]:loend[0], lostart[1]:loend[1]]
-            # convolution in spatial domain
-            lodft = lodft * lomask
-=======
             if not self.downsample:
                 lomask = pointOp(log_rad, self.YIrcos, Xrcos)
                 self._lomasks.append(torch.tensor(lomask).unsqueeze(0).unsqueeze(-1))
@@ -248,9 +218,6 @@
                 lodft = lodft[lostart[0]:loend[0], lostart[1]:loend[1]]
                 # convolution in spatial domain
                 lodft = lodft * lomask
->>>>>>> 298ac0f4
-
-
 
         # reasonable default dtype
         self = self.to(torch.float32)
@@ -303,9 +270,6 @@
         self._anglemasks_recon = angles_recon
         return self
 
-<<<<<<< HEAD
-    def forward(self, x, downsample=True):
-=======
     def forward(self, x, scales=[]):
         r"""Generate the steerable pyramid coefficients for an image
 
@@ -333,7 +297,6 @@
             is an OrderedDict of the pyramid coefficients.
 
         """
->>>>>>> 298ac0f4
         self.pyr_coeffs = OrderedDict()
         if not isinstance(scales, list):
             raise Exception("scales must be a list!")
@@ -348,18 +311,6 @@
         # x is a torch tensor batch of images of size [N,C,W,H]
         assert len(x.shape) == 4, "Input must be batch of images of shape BxCxHxW"
         # x = x.squeeze(1) #flatten channel dimension first
-<<<<<<< HEAD
-        imdft = torch.rfft(x, signal_ndim=2, onesided=False)
-        imdft = batch_fftshift(imdft)
-
-        # high-pass
-        hi0dft = imdft * hi0mask
-        hi0 = batch_ifftshift(hi0dft)
-        hi0 = torch.ifft(hi0, signal_ndim=2)
-        hi0_real = torch.unbind(hi0, -1)[0]
-        self.pyr_coeffs['residual_highpass'] = hi0_real
-        self.pyr_size['residual_highpass'] = tuple(hi0_real.shape[-2:])
-=======
         imdft = torch.rfft(x, signal_ndim=2, onesided=False, normalized=self.fft_normalize)
         imdft = batch_fftshift(imdft)
 
@@ -371,7 +322,6 @@
             hi0_real = torch.unbind(hi0, -1)[0]
             self.pyr_coeffs['residual_highpass'] = hi0_real
             self.pyr_size['residual_highpass'] = tuple(hi0_real.shape[-2:])
->>>>>>> 298ac0f4
 
         lodft = imdft * lo0mask
 
@@ -380,50 +330,6 @@
 
         for i in range(self.num_scales):
 
-<<<<<<< HEAD
-            if self.store_unoriented_bands:
-                lo0 = batch_ifftshift(lodft)
-                lo0 = torch.ifft(lo0, signal_ndim=2)
-                lo0_real = torch.unbind(lo0, -1)[0]
-                self.unoriented_bands.append(lo0_real)
-
-            himask = self._himasks[i]
-
-            for b in range(self.num_orientations):
-                anglemask = self._anglemasks[i][b]
-
-                # bandpass filtering
-                banddft = lodft * anglemask * himask
-                banddft = torch.unbind(banddft, -1)
-                # (x+yi)(u+vi) = (xu-yv) + (xv+yu)i
-                complex_const = np.power(np.complex(0, -1), self.order)
-                banddft_real = complex_const.real * banddft[0] - complex_const.imag * banddft[1]
-                banddft_imag = complex_const.real * banddft[1] + complex_const.imag * banddft[0]
-                # preallocation and then filling in is much more
-                # efficient than using stack
-                banddft = torch.empty((*banddft_real.shape, 2), device=banddft_real.device)
-                banddft[..., 0] = banddft_real
-                banddft[..., 1] = banddft_imag
-
-                band = batch_ifftshift(banddft)
-                band = torch.ifft(band, signal_ndim=2)
-                if not self.is_complex:
-                    band = torch.unbind(band, -1)[0]
-                    self.pyr_coeffs[(i, b)] = band
-                    self.pyr_size[(i, b)] = tuple(band.shape[-2:])
-                else:
-                    self.pyr_coeffs[(i, b)] = band
-                    self.pyr_size[(i, b)] = tuple(band.shape[2:4])
-
-            lostart, loend = self._loindices[i]
-
-            if not downsample:
-                # no subsampling of angle and rad
-                # jsut use lo0mask
-                lodft = lodft * lo0mask
-            else:
-                # subsample indices
-=======
             if i in scales:
 
                 if self.store_unoriented_bands:
@@ -468,7 +374,6 @@
                 # subsample indices
                 lostart, loend = self._loindices[i]
 
->>>>>>> 298ac0f4
                 log_rad = log_rad[lostart[0]:loend[0], lostart[1]:loend[1]]
                 angle = angle[lostart[0]:loend[0], lostart[1]:loend[1]]
 
@@ -479,15 +384,6 @@
                 # convolution in spatial domain
                 lodft = lodft * lomask
 
-<<<<<<< HEAD
-        # compute residual lowpass when height <=1
-        lo0 = batch_ifftshift(lodft)
-        lo0 = torch.ifft(lo0, signal_ndim=2)
-        lo0_real = torch.unbind(lo0, -1)[0]
-
-        self.pyr_coeffs['residual_lowpass'] = lo0_real
-        self.pyr_size['residual_lowpass'] = tuple(lo0_real.shape[-2:])
-=======
         if 'residual_lowpass' in scales:
             # compute residual lowpass when height <=1
             lo0 = batch_ifftshift(lodft)
@@ -495,7 +391,6 @@
             lo0_real = torch.unbind(lo0, -1)[0]
             self.pyr_coeffs['residual_lowpass'] = lo0_real
             self.pyr_size['residual_lowpass'] = tuple(lo0_real.shape[-2:])
->>>>>>> 298ac0f4
 
         if self.return_list:
             return [k for k in self.pyr_coeffs.values()]
@@ -688,11 +583,7 @@
 
         # generate highpass residual Reconstruction
         if 'residual_highpass' in recon_keys:
-<<<<<<< HEAD
-            hidft = torch.rfft(self.pyr_coeffs['residual_highpass'], signal_ndim=2, onesided=False)
-=======
             hidft = torch.rfft(self.pyr_coeffs['residual_highpass'], signal_ndim=2, onesided=False, normalized=self.fft_normalize)
->>>>>>> 298ac0f4
             hidft = batch_fftshift(hidft)
 
             # output dft is the sum of the recondft from the recursive
@@ -704,11 +595,7 @@
 
         # get output reconstruction by inverting the fft
         reconstruction = batch_ifftshift(outdft)
-<<<<<<< HEAD
-        reconstruction = torch.ifft(reconstruction, signal_ndim=2)
-=======
         reconstruction = torch.ifft(reconstruction, signal_ndim=2, normalized=self.fft_normalize)
->>>>>>> 298ac0f4
 
         # get real part of reconstruction (if complex)
         reconstruction = torch.unbind(reconstruction, -1)[0]
@@ -739,11 +626,7 @@
         # base case, return the low-pass residual
         if scale == self.num_scales:
             if 'residual_lowpass' in recon_keys:
-<<<<<<< HEAD
-                lodft = torch.rfft(pyr_coeffs['residual_lowpass'], signal_ndim=2, onesided=False)
-=======
                 lodft = torch.rfft(pyr_coeffs['residual_lowpass'], signal_ndim=2, onesided=False, normalized=self.fft_normalize)
->>>>>>> 298ac0f4
                 lodft = batch_fftshift(lodft)
             else:
                 lodft = torch.rfft(torch.zeros_like(pyr_coeffs['residual_lowpass']), signal_ndim=2,
@@ -771,11 +654,7 @@
                 if self.is_complex:
                     banddft = torch.fft(pyr_coeffs[(scale, b)], signal_ndim=2, normalized=self.fft_normalize)
                 else:
-<<<<<<< HEAD
-                    banddft = torch.rfft(pyr_coeffs[(scale, b)], signal_ndim=2, onesided=False)
-=======
                     banddft = torch.rfft(pyr_coeffs[(scale, b)], signal_ndim=2, onesided=False, normalized=self.fft_normalize)
->>>>>>> 298ac0f4
                 banddft = batch_fftshift(banddft)
 
                 banddft = banddft * anglemask * himask
