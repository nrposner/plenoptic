--- conflicted
+++ resolved
@@ -4,14 +4,7 @@
 from .frontend import Front_End
 from .laplacian_pyramid import Laplacian_Pyramid
 from .steerable_pyramid_freq import Steerable_Pyramid_Freq
-<<<<<<< HEAD
 from .texture_statistics import Texture_Statistics
 from .pooling import create_pooling_windows
-=======
-
-from .texture_statistics import Texture_Statistics
-
 from .portilla_simoncelli import PS
-
-from .spectral import Spectral
->>>>>>> a8b45339
+from .spectral import Spectral