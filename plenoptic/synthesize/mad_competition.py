import torch
import warnings
from tqdm import tqdm
import numpy as np
import pyrtools as pt
from .Synthesis import Synthesis
import matplotlib.pyplot as plt
from ..tools.signal import add_noise
from ..tools.display import plot_representation, clean_up_axes
from ..simulate.models.naive import Identity
from ..tools.metamer_utils import RangeClamper
from ..tools.optim import l2_norm


class MADCompetition(Synthesis):
    """Generate maximally-differentiating images for two models

    In MAD Competition, we start with a reference image and generate two
    pairs of images. We end up with two pairs of images, one of which
    contains the images which produce the largest and smallest responses
    in model 1 while keeping model 2's response as close to constant as
    possible, while the other pair of images does the inverse
    (differentiates model 2's responses as much as possible while
    keeping model 1's response as close to constant as possible).

    Note: a complete set of MAD Competition stimuli consists of four
    synthesized images per base image. We modularize this so that a
    call to ``synthesis()`` gets you one of the four images (by setting
    the ``synthesis_target`` arg, you determine which one). You can get
    the full set by calling ``synthesis()`` four times with different
    args (allowing you to parallelize however you see fit), or by
    calling ``synthesize_all()``.

    Note that for many attributes (e.g., `loss`, `matched_image`), there are
    two versions, on with `_1` as a suffix and one with `_2`. This is because
    we need to store those attributes for each model: the version that ends in
    `_1` corresponds to `model_1` and the one that ends in `_2` corresponds to
    `model_2`. Similarly, many of these have a version that ends in `_all`,
    which is a dictionary containing that attribute for each synthesis target
    (some, such as `loss`, have both of these). See `MAD_Competition` notebook
    for more details.

    There are two types of objects you can pass as your models: torch.nn.Module
    or functions, which correspond to using a visual model or metric,
    respectively. See the `MAD_Competition` notebook for more details on this.

    All ``saved_`` attributes are initialized as empty lists and will be
    non-empty if the ``store_progress`` arg to ``synthesize()`` is not
    ``False``. They will be appended to on every iteration if
    ``store_progress=True`` or every ``store_progress`` iterations if it's an
    ``int``.

    All ``scales`` attributes will only be non-None if ``coarse_to_fine`` is
    not ``False``. See ``Metamer`` tutorial for more details.

    Parameters
    ----------
    base_signal : torch.Tensor or array_like
        A 4d tensor, this is the image whose representation we wish to
        match. If this is not a tensor, we try to cast it as one.
    model_1, model_2 : torch.nn.Module or function
        The two visual models or metrics to compare, see `MAD_Competition`
        notebook for more details
    loss_function : callable or None, optional
        the loss function to use to compare the representations of the
        models in order to determine their loss. Only used for the
        Module models, ignored otherwise. If None, we use the default:
        the element-wise 2-norm. See `MAD_Competition` notebook for more
        details
    model_1_kwargs, model_2_kwargs : dict
        if model_1 or model_2 are functions (that is, you're using a
        metric instead of a model), then there might be additional
        arguments you want to pass it at run-time. Those should be
        included in a dictionary as ``key: value`` pairs. Note that this
        means they will be passed on every call.

    Attributes
    ----------
    base_signal : torch.Tensor
        A 2d tensor, this is the image whose representation we wish to
        match.
    model_1, model_2 : torch.nn.Module
        Two differentiable model that takes an image as an input and
        transforms it into a representation of some sort. We only
        require that they have a forward method, which returns the
        representation to match.
    base_representation_1, base_representation_2 : torch.Tensor
        Whatever is returned by ``model_1`` and ``model_2``
        ``forward(base_signal)`` methods, respectively. This is the
        representation we're trying to get as close or far away from as
        possible when targeting a given model.
    initial_image : torch.Tensor
        base_signal with white noise added to it (and clamped, if
        applicable), this is the starting point of our synthesis
    synthesized_signal : torch.Tensor
        The synthesized image from the last call to
        ``synthesis()``. This may be unfinished depending on how many
        iterations we've run for.
    synthesized_represetation_1, synthesized_representation_2: torch.Tensor
        Whatever is returned by ``model_1`` and ``model_2``
        ``forward(synthesized_signal)``, respectively.
    seed : int
        Number with which to seed pytorch and numy's random number
        generators
    loss_1, loss_2 : list
        list of the loss with respect to model_1, model_2 over
        iterations.
    gradient : list
        list containing the gradient over iterations
    learning_rate : list
        list containing the learning_rate over iterations. We use a
        scheduler that gradually reduces this over time, so it won't be
        constant.
<<<<<<< HEAD
    learning_rate_all : dict
        dictionary containing ``learning_rate`` for each
        ``synthesis_target``.
    pixel_change : list
        A list containing the max pixel change over iterations
        (``pixel_change[i]`` is the max pixel change in
        ``matched_image`` between iterations ``i`` and ``i-1``). note
        this is calculated before any clamping, so may have some very
        large numbers in the beginning
    pixel_change_all : dict
        dictionary containing ``pixel_change`` for each
        ``synthesis_target``.
=======
>>>>>>> 649a8c50
    nu : list
        list containing the nu parameter over iterations. Nu is the
        parameter used to correct the image so that the other model's
        representation will not change; see docstring of
        ``self._find_nu()`` for more details
    saved_signal : torch.Tensor or list
        Saved ``self.synthesized_signal`` for later examination.
    saved_representation : torch.Tensor or list
        Saved ``self.synthesized_representation`` for later examination.
    saved_signal_gradient : torch.Tensor or list
        Saved ``self.synthesized_signal.grad`` for later examination.
    saved_representation_gradient : torch.Tensor or list
        Saved ``self.synthesized_representation.grad`` for later examination.
    scales : list or None
        The list of scales in optimization order (i.e., from coarse to fine).
        Will be modified during the course of optimization.
    scales_loss : list or None
        The scale-specific loss at each iteration
    scales_timing : dict or None
        Keys are the values found in ``scales``, values are lists, specifying
        the iteration where we started and stopped optimizing this scale.
    scales_finished : list or None
        List of scales that we've finished optimizing.

    Notes
    -----
    Method described in [1]_.

    References
    -----
    .. [1] Wang, Z., & Simoncelli, E. P. (2008). Maximum differentiation (MAD) competition: A
           methodology for comparing computational models of perceptual discriminability. Journal
           of Vision, 8(12), 1–13. http://dx.doi.org/10.1167/8.12.8

    """

    def __init__(self, base_signal, model_1, model_2, loss_function=None, model_1_kwargs={},
                 model_2_kwargs={}, loss_function_kwargs={}):
        self._names = {'base_signal': 'base_signal',
                       'synthesized_signal': 'synthesized_signal',
                       'model': 'model_1',
                       'base_representation': 'base_representation_1',
                       'synthesized_representation': 'synthesized_representation_1',
                       'initial_representation': 'initial_representation_1',
                       'loss_norm': 'loss_1_norm',
                       'loss': 'loss_1',
                       'saved_representation': 'saved_representation_1',
                       'saved_representation_gradient': 'saved_representation_1_gradient',
                       'loss_function': 'loss_function_1',
                       'coarse_to_fine': 'coarse_to_fine_1'}

        self.synthesis_target = 'model_1_min'
        super().__init__(base_signal, model_1, loss_function, model_1_kwargs, loss_function_kwargs)

        # initialize the MAD-specific attributes
        self._loss_sign = 1
        self._step = 'main'
        self.nu = []
        self.initial_image = None

        # we initialize all the model 1 versions of these in the
        # super().__init__() call above, so we just need to do the model
        # 2 ones
        if loss_function is None:
            loss_function = l2_norm
        else:
            if not isinstance(model_2, torch.nn.Module):
                warnings.warn("Ignoring custom loss_function for model_2 since it's a metric")

        if isinstance(model_2, torch.nn.Module):
            self.model_2 = model_2

            def wrapped_loss_func(synth_rep, ref_rep, synth_img, ref_img):
                return loss_function(ref_rep=ref_rep, synth_rep=synth_rep, ref_img=ref_img,
                                     synth_img=synth_img, **loss_function_kwargs)
            self.loss_function_2 = wrapped_loss_func
        else:
            self.model_2 = Identity(model_2.__name__).to(base_signal.device)

            def wrapped_model_2(synth_rep, ref_rep, synth_img, ref_img):
                return model_2(synth_rep, ref_rep, **model_2_kwargs)
            self.loss_function_2 = wrapped_model_2
            self._rep_warning = True

        self.update_target('model_1_min', 'fix')
        self.base_representation_2 = self.analyze(self.base_signal)
        self.synthesized_representation_2 = None
        self.loss_2 = []
        self.saved_representation_2 = []
        self.saved_representation_2_gradient = []
        self.coarse_to_fine_2 = False
        self.update_target('model_1_min', 'main')

        # these are the attributes that have 'all' versions of them, and
        # they'll all need to be initialized with a dictionary for each
        # possible target
        self._attrs_all = ['saved_representation_1', 'saved_representation_2', 'saved_signal',
                           'saved_representation_1_gradient', 'saved_representation_2_gradient',
<<<<<<< HEAD
                           'saved_image_gradient', 'loss_1', 'loss_2', 'gradient', 'learning_rate',
                           'nu', 'initial_image', 'matched_image', 'initial_representation_1',
                           'initial_representation_2', 'matched_representation_1',
                           'matched_representation_2', 'pixel_change']
=======
                           'saved_signal_gradient', 'loss_1', 'loss_2', 'gradient', 'learning_rate',
                           'nu', 'initial_image', 'synthesized_signal', 'initial_representation_1',
                           'initial_representation_2', 'synthesized_representation_1',
                           'synthesized_representation_2']
>>>>>>> 649a8c50

        def _init_dict(none_flag=False):
            if none_flag:
                val = None
            else:
                val = []
            return dict((k, val) for k in ['model_1_min', 'model_1_max', 'model_2_min',
                                           'model_2_max'])
        for attr in self._attrs_all:
            if attr == 'synthesized_signal':
                # synthesized_signal is a parameter and so has to be initialized with None
                setattr(self, attr+'_all', _init_dict(True))
            else:
                setattr(self, attr+'_all', _init_dict())

    def __getattr__(self, name):
        """get an attribute

        this is the standard __getattr__, except we override it for the
        attributes that have two versions, depending on which model
        we're currently targeting: 'base_representation',
        'base_signal', 'synthesized_representation', 'loss',
        'synthesized_signal', 'model', 'loss_norm', 'initial_representation',
        'saved_representation', 'saved_representation_gradient',
        'loss_function'

        """
        # we don't do this for '_names' because if we did we'd run into
        # some infinite recursion nonsense
        if name != '_names':
            # this returns self._names[name] if name is in that dictionary
            # and doesn't change it if not
            name = self._names.get(name, name)
        try:
            return self.__dict__[name]
        except KeyError:
            return super().__getattr__(name)

    def __setattr__(self, name, value):
        """set attributes

        this is the standard __setattr__, except we override it for the
        attributes that have two versions, depending on which model
        we're currently targeting: 'base_representation',
        'base_signal', 'synthesized_representation', 'loss',
        'synthesized_signal', 'model', 'loss_norm', 'initial_representation',
        'saved_representation', 'saved_representation_gradient',
        'loss_function'

        """
        # we don't do this for '_names' because if we did we'd run into
        # some infinite recursion nonsense
        if name != '_names':
            # this returns self._names[name] if name is in that dictionary
            # and doesn't change it if not
            name = self._names.get(name, name)
        super().__setattr__(name, value)

    def _get_model_name(self, model):
        """get the name of one of the models

        We first check whether model has a ``name`` attribute and, if
        not, grab the name of the model's class

        Parameters
        ----------
        model : {'model_1', 'model_2'}
            which model's name to get

        Returns
        -------
        model_name : str
            the name of ``model``

        """
        try:
            model_name = getattr(self, model).name
        except AttributeError:
            model_name = getattr(self, model).__class__.__name__
        return model_name

    def update_target(self, synthesis_target, step):
        """Update attributes to target for synthesis

        We use this function to switch back and forth between whether
        we're updating the attributes based on minimizing or maximizing
        model_1's loss or model_2's loss

        Note that if you're switching synthesis_target, you should NOT
        set self.synthesis_target yourself, you should call this
        function with the new synthesis_target and it will do it for you
        (we rely on checking whether self.synthesis_target matches
        synthesis_target arg to correctly update the attrs that have a
        _all version)

        Parameters
        ----------
        synthesis_target : {'model_1_min', 'model_1_max', 'model_2_min', 'model_2_max'}
            which image to synthesize
        step : {'main', 'fix'}
            whether we're minimizing/maximizing the targeted model's
            loss or maintaining the other one's

        """
        # save this history for later, so we can reset to last state
        self._last_update_target_args = [synthesis_target, step]
        if step not in ['main', 'fix']:
            raise Exception(f"Don't know what to do with step {step}!")
        if synthesis_target not in ['model_1_min', 'model_1_max', 'model_2_min', 'model_2_max']:
            raise Exception(f"Don't know what to do with synthesis_target {synthesis_target}!")
        model_num = synthesis_target.split('_')[1]
        other_model_num = {'1': '2', '2': '1'}[model_num]
        synth_direction = synthesis_target.split('_')[2]
        if step == 'main':
            num = model_num
            self._loss_sign = {'min': 1, 'max': -1}[synth_direction]
        else:
            num = other_model_num
            self._loss_sign = 1
        self._names.update({'model': f'model_{num}',
                            'base_representation': f'base_representation_{num}',
                            'synthesized_representation': f'synthesized_representation_{num}',
                            'initial_representation': f'initial_representation_{num}',
                            'loss_norm': f'loss_{num}_norm',
                            'loss': f'loss_{num}',
                            'saved_representation': f'saved_representation_{num}',
                            'saved_representation_gradient': f'saved_representation_{num}_gradient',
                            'loss_function': f'loss_function_{num}',
                            'coarse_to_fine': f'coarse_to_fine_{num}'})
        if synthesis_target != self.synthesis_target:
            self.synthesis_target = synthesis_target
            for attr in self._attrs_all:
                if attr == 'synthesized_signal':
                    # synthesized_signal needs to be a parameter
                    setattr(self, attr, torch.nn.Parameter(getattr(self, attr+'_all')[synthesis_target]))
                else:
                    try:
                        setattr(self, attr, getattr(self, attr+'_all')[synthesis_target].clone().to('cpu'))
                    except AttributeError:
                        # then this isn't a tensor, it's a list
                        setattr(self, attr, getattr(self, attr+'_all')[synthesis_target].copy())

    def _update_attrs_all(self):
        """copy the data from attributes into their _all version

        in a given call to synthesis, we only update the 'local' version
        of an attribute (e.g., synthesized_signal), which contains the data
        relevant to the synthesis we're currently doing (e.g.,
        minimizing model 1's loss). however, we want to store all these
        attributes across each of the four types of runs, for which we
        use the '_all' versions of the attributes (e.g.,
        mtached_image_all). this copies the information from the local
        into the global for the future (the inverse of this, copying
        from the global into the local, happens in ``update_target``)

        """
        for attr in self._attrs_all:
            attr_all = getattr(self, attr+'_all')
            try:
                attr_all[self.synthesis_target] = getattr(self, attr).clone().to('cpu')
            except AttributeError:
                # then this isn't a tensor, it's a list
                attr_all[self.synthesis_target] = getattr(self, attr).copy()

    def _find_nu(self, grad, n_iter=10):
        """find the optimum nu to remain on model_2's level set

        While we're minimizing model_1's loss, we do our best to stay on
        model_2's level set. Projecting out model_2's gradient from
        model_1's gradient (which we do in ``_closure()``) helps with
        this, but it's not perfect.

        Call ``grad`` :math:`G`, ``base_signal`` :math:`X` and the
        synthesized image on iteration n :math:`Y_{n}` (and thus
        :math:`Y_0` is the initial distorted image), and the proposed
        synthesized image that we've created after the main step of
        synthesis :math:`Y'_{n+1}`. Then the goal of this function is to
        find the :math:`\nu` that minimizes the difference between
        :math:`M_2(X,Y'_{n+1}+\nu G)` and :math:`M_2(X,Y_0)` (see [1]_,
        Appendix C for details).

        We do this using a brief optimization, using Adam with a
        learning rate scheduler. We minimize the above loss, doing
        several iterations to try and find the best nu (number of
        iterations set by ``n_iter``). During each iteration, we have to
        call model_2's forward method, so the amount of time that takes
        will have a direct impact on this function's runtime.

        Parameters
        ----------
        grad : torch.Tensor
            the gradient of ``self.synthesized_signal`` for model 2 with
            respect to the loss between ``self.synthesized_signal`` and
            ``self.base_signal``
        n_iter : int
            The number of iterations to use when finding the best
            nu. Obviously, the larger this number, the longer it will
            take

        Returns
        -------
        nu : torch.Parameter
            The optimized (scalar) nu value

        """
        lr = self._optimizer.param_groups[0]['lr']
        nu = torch.nn.Parameter(torch.tensor(1, dtype=torch.float32))
        nu_optim = torch.optim.Adam([nu], lr=1, amsgrad=True)
        nu_scheduler = torch.optim.lr_scheduler.ReduceLROnPlateau(nu_optim, 'min', factor=.5)
        base_loss = self.objective_function(self.initial_representation,
                                            self.base_representation, self.initial_image,
                                            self.base_signal)
        for i in range(n_iter):
            # in Appendix C of the paper, they just add nu*grad to get
            # the proposed image. here we also multiply by a -lr because
            # of how pytorch updates images. see torch/optim/sgd.py, at
            # the very end of the step() function and you'll see that
            # when updating parameters, they add -lr * grad. thus, this
            # is what we need in order to predict what the updated image
            # will be
            proposed_img = self.synthesized_signal - lr * nu * grad
            proposed_loss = self.objective_function(self.analyze(proposed_img),
                                                    self.base_representation,
                                                    proposed_img, self.base_signal)
            actual_loss = torch.abs(base_loss - proposed_loss)
            actual_loss.backward()
            nu_optim.step()
            nu_scheduler.step(actual_loss.item())

        return nu

    def _closure(self):
        """An abstraction of the gradient calculation, before the optimization step

        This is a bit of trickery intended to handle the fact that on
        each iteration of synthesis, we update the image twice: once to
        do our best to minimize/maximize one model's loss, and once to
        correct the image so that the other model's loss hasn't changed
        by much. We do this by checking ``self._step``: if ``'main'``, we
        minimize/maximize the first model's loss; if ``'fix'``, we
        correct for the second model's loss. (note that which model in
        the desription above corresponds to the attributes
        ``self.model_1`` and ``self.model_2`` is handled by the
        ``update_target()`` method and the getter/setter)

        (see [1]_ Appendix C for more details)

        """
        # the main step corresponds to equation C3 in the paper
        if self._step == "main":
            # grab model_stable's gradient
            self.update_target(self.synthesis_target, 'fix')
            loss_stable = super()._closure()
            grad_stable = self.synthesized_signal.grad.clone()
            # grab model_target's gradient
            self.update_target(self.synthesis_target, self._step)
            loss_target = super()._closure()
            grad_target = self.synthesized_signal.grad.clone()
            # we do this reshaping to make these vectors so that this matmul
            # ends up being a dot product, and thus we get a scalar output
            proj_grad = torch.matmul(grad_target.flatten().unsqueeze(0),
                                     grad_stable.flatten().unsqueeze(1))
            grad_stable_norm = torch.matmul(grad_stable.flatten().unsqueeze(0),
                                            grad_stable.flatten().unsqueeze(1))
            # project out model_stable's gradient from model_target's gradient
            self.synthesized_signal.grad = grad_target - (proj_grad / grad_stable_norm) * grad_stable
            # return model_target's loss
            return loss_target
        # the fix step corresponds to equation C5 in the paper
        elif self._step == 'fix':
            # grab model_stable's gradient
            self.update_target(self.synthesis_target, self._step)
            loss = super()._closure()
            grad = self.synthesized_signal.grad.clone()
            # find the best nu
            nu = self._find_nu(grad, self.fix_step_n_iter)
            self.nu.append(nu.clone().to('cpu'))
            # update the gradient
            self.synthesized_signal.grad = nu * grad
            self.update_target(self.synthesis_target, 'main')
            return loss

    def objective_function(self, synth_rep, ref_rep, synth_img, ref_img, norm_loss=True):
        r"""Calculate the loss

        This is what we minimize. By default it's the L2-norm of the
        difference between synth_rep and ref_rep

        We can also normalize the loss, if ``norm_loss=True`` and we
        have a ``loss_nom`` attribute. We use this to get the losses of
        our two models at the same magnitude (normalizing by their
        initial loss)

        Finally, we also multiply the loss by ``self._loss_sign``,
        because sometimes we want to minimize the loss and sometimes we
        want to maximize it; maximizing the loss is the same as
        minimizing its negative (the setting of ``self._loss_sign`` is
        handled automatically by the ``update_target()`` method)

        Parameters
        ----------
        synth_rep : torch.Tensor
            model representation of the synthesized image
        ref_rep : torch.Tensor
            model representation of the reference image
        synth_img : torch.Tensor
            the synthesized image.
        ref_img : torch.Tensor
            the reference image

        Returns
        -------
        loss : torch.Tensor
            single-element tensor containing the L2-norm of the
            difference between x and y

        """
        loss = super().objective_function(synth_rep, ref_rep, synth_img, ref_img)
        if norm_loss:
            loss = loss / self.loss_norm
        return self._loss_sign * loss

    def _init_synthesized_signal(self, initial_noise=None, clamper=RangeClamper((0, 1)),
                                 clamp_each_iter=True, norm_loss=True):
        """initialize the synthesized image

        set the ``self.synthesized_signal`` attribute to be a parameter with
        the user-supplied data, making sure it's the right shape and
        calling clamper on it, if set

        also initialize the ``self.synthesized_representation`` attribute

        Parameters
        ----------
        initial_noise : `float` or None, optional
            standard deviation of the Gaussian noise used to create the
            initial image from the target image. If None (the default),
            we try to grab the final value from ``self.saved_signal``
            (thus, if ``self.saved_signal`` is empty, this will raise an
            Exception)
        clamper : plenoptic.Clamper or None, optional
            Clamper makes a change to the image in order to ensure that
            it stays reasonable. The classic example (and default
            option) is making sure the range lies between 0 and 1, see
            plenoptic.RangeClamper for an example.
        clamp_each_iter : bool, optional
            If True (and ``clamper`` is not ``None``), we clamp every
            iteration. If False, we only clamp at the very end, after
            the last iteration
        norm_loss : bool, optional
            Whether to normalize the loss of each model. You probably
            want them to be normalized so that they are of the same
            magnitude and thus their gradients are also of the same
            magnitude. However, you can turn it off and see how that
            affects performance. It's also useful for debugging
            purposes.

        """
        if initial_noise is not None:
            self.initial_image = (self.base_signal + initial_noise *
                                  torch.randn_like(self.base_signal))
            init_image = self.initial_image
        # we want to keep the initial_image attribute unchanged if
        # initial_noise is None (we still want it to be the initial
        # representation), but we want to make synthesized_signal the last
        # saved_signal
        else:
            init_image = self.saved_signal[-1]
        self.update_target(self.synthesis_target, 'main')
        super()._init_synthesized_signal(init_image.clone(), clamper, clamp_each_iter)
        if clamper is not None:
            # that initial noise can take us outside the clamper
            self.initial_image.data = clamper.clamp(self.initial_image.data)
        self.initial_representation = self.analyze(self.initial_image)
        # if synthesis target is model_1/2_max, then _loss_sign is
        # negative (for main step; because minimizing the negative of
        # the loss is the same as maximizing it). But if we include the
        # negative in both the regular calculation of the loss and the
        # norm, then we end up canceling it out. This will make sure
        # that loss_norm is always positive
        if norm_loss:
            self.loss_norm = abs(self.objective_function(self.initial_representation,
                                                         self.base_representation,
                                                         self.initial_image, self.base_signal,
                                                         norm_loss=False))
        else:
            self.loss_norm = 1
        self.update_target(self.synthesis_target, 'fix')
        self.synthesized_representation = self.analyze(self.synthesized_signal)
        self.initial_representation = self.analyze(self.initial_image)
        if norm_loss:
            self.loss_norm = self.objective_function(self.initial_representation,
                                                     self.base_representation,
                                                     self.initial_image, self.base_signal,
                                                     norm_loss=False)
        else:
            self.loss_norm = 1

    def _init_ctf_and_randomizer(self, loss_thresh=1e-4, fraction_removed=0, coarse_to_fine=False,
                                 loss_change_fraction=1, loss_change_thresh=1e-2,
                                 loss_change_iter=50):
        """initialize stuff related to randomization and coarse-to-fine

        we always make the stable model's coarse to fine False

        Parameters
        ----------
        loss_thresh : float, optional
            If the loss over the past ``loss_change_iter`` is less than
            ``loss_thresh``, we stop.
        fraction_removed: float, optional
            The fraction of the representation that will be ignored
            when computing the loss. At every step the loss is computed
            using the remaining fraction of the representation only.
            A new sample is drawn a every step. This gives a stochastic
            estimate of the gradient and might help optimization.
        coarse_to_fine : { 'together', 'separate', False}, optional
            If False, don't do coarse-to-fine optimization. Else, there
            are two options for how to do it:
            - 'together': start with the coarsest scale, then gradually
              add each finer scale. this is like blurring the objective
              function and then gradually adding details and is probably
              what you want.
            - 'separate': compute the gradient with respect to each
              scale separately (ignoring the others), then with respect
              to all of them at the end.
            (see above for more details on what's required of the model
            for this to work).
        loss_change_fraction : float, optional
            If we think the loss has stopped decreasing (based on
            ``loss_change_iter`` and ``loss_change_thresh``), the
            fraction of the representation with the highest loss that we
            use to calculate the gradients
        loss_change_thresh : float, optional
            The threshold below which we consider the loss as unchanging
            in order to determine whether we should only calculate the
            gradient with respect to the
            ``loss_change_fraction`` fraction of statistics with
            the highest error.
        loss_change_iter : int, optional
            How many iterations back to check in order to see if the
            loss has stopped decreasing in order to determine whether we
            should only calculate the gradient with respect to the
            ``loss_change_fraction`` fraction of statistics with
            the highest error.

        """
        self.update_target(self.synthesis_target, 'main')
        super()._init_ctf_and_randomizer(loss_thresh, fraction_removed, coarse_to_fine,
                                         loss_change_fraction, loss_change_thresh,
                                         loss_change_iter)
        # always want the stable model's coarse to fine to be False
        self.update_target(self.synthesis_target, 'fix')
        self.coarse_to_fine = False

    def _init_store_progress(self, store_progress, save_progress, save_path):
        """initialize store_progress-related attributes

        sets the ``self.save_progress``, ``self.store_progress``, and
        ``self.save_path`` attributes, as well as changing
        ``saved_signal, saved_representation, saved_signal_gradient,
        saved_representation_gradient`` attibutes all to lists so we can
        append to them. finally, adds first value to ``saved_signal`` and
        ``saved_representation``

        Parameters
        ----------
        store_progress : bool or int, optional
            Whether we should store the representation of the metamer
            and the metamer image in progress on every iteration. If
            False, we don't save anything. If True, we save every
            iteration. If an int, we save every ``store_progress``
            iterations (note then that 0 is the same as False and 1 the
            same as True). If True or int>0, ``self.saved_signal``
            contains the stored images, and ``self.saved_representation
            contains the stored representations.
        save_progress : bool or int, optional
            Whether to save the metamer as we go (so that you can check
            it periodically and so you don't lose everything if you have
            to kill the job / it dies before it finishes running). If
            True, we save to ``save_path`` every time we update the
            saved_representation. We attempt to save with the
            ``save_model_reduced`` flag set to True. If an int, we save
            every ``save_progress`` iterations. Note that this can end
            up actually taking a fair amount of time, especially for
            large numbers of iterations (and thus, presumably, larger
            saved history tensors) -- it's therefore recommended that
            you set this to a relatively large integer (say, one-tenth
            ``max_iter``) for the purposes of speeding up your
            synthesis.
        save_path : str, optional
            The path to save the synthesis-in-progress to (ignored if
            ``save_progress`` is False)

        """
        self.update_target(self.synthesis_target, 'main')
        super()._init_store_progress(store_progress, save_progress, save_path)
        self.update_target(self.synthesis_target, 'fix')
        self.saved_representation = list(self.saved_representation)
        self.saved_representation_gradient = list(self.saved_representation_gradient)
        self.saved_representation.append(self.analyze(self.synthesized_signal).to('cpu'))

    def _clamp_and_store(self, i):
        """clamp synthesized_signal and store/save, if appropriate

        these all happen together because they all happen ``with
        torch.no_grad()``

        if it's the right iteration, we update: ``saved_signal,
        saved_representation, saved_signal_gradient,
        saved_representation_gradient``

        Parameters
        ----------
        i : int
            the current iteration (0-indexed)

        """
        self.update_target(self.synthesis_target, 'main')
        if super()._clamp_and_store(i):
            self.update_target(self.synthesis_target, 'fix')
            # these are the only ones that differ between main and fix
            with torch.no_grad():
                self.saved_representation.append(self.analyze(self.synthesized_signal).to('cpu'))
                self.saved_representation_gradient.append(self.synthesized_representation.grad.clone().to('cpu'))

    def _finalize_stored_progress(self):
        """stack the saved_* attributes

        if we were storing progress, stack the ``saved_representation,
        saved_signal, saved_signal_gradient,
        saved_representation_gradient`` attributes so they're a single
        tensor

        we can't stack the gradients if we used coarse-to-fine
        optimization, because then they'll be different shapes, so we
        have to keep them as a list

        """
        self.update_target(self.synthesis_target, 'main')
        super()._finalize_stored_progress()
        self.update_target(self.synthesis_target, 'fix')
        # these are the only ones that differ between main and fix
        if self.store_progress:
            self.saved_representation = torch.stack(self.saved_representation)
            try:
                self.saved_representation_gradient = torch.stack(self.saved_representation_gradient)
            except RuntimeError:
                pass

    def synthesize(self, synthesis_target, initial_noise=.1, fix_step_n_iter=5, norm_loss=True,
                   seed=0, max_iter=100, learning_rate=1, scheduler=True, optimizer='SGD',
                   clamper=RangeClamper((0, 1)), clamp_each_iter=True, store_progress=False,
                   save_progress=False, save_path='mad.pt', loss_thresh=1e-4, loss_change_iter=50,
                   fraction_removed=0., loss_change_thresh=1e-2, loss_change_fraction=1.,
                   coarse_to_fine=False, clip_grad_norm=False, **optimizer_kwargs):
        r"""Synthesize one maximally-differentiating image

        This synthesizes a single image, minimizing or maximizing either
        model 1 or model 2 while holding the other constant. By setting
        ``synthesis_target``, you can determine which of these you wish
        to synthesize.

        We run this until either we reach ``max_iter`` or the change
        over the past ``loss_change_iter`` iterations is less than
        ``loss_thresh``, whichever comes first

        Parameters
        ----------
        synthesis_target : {'model_1_min', 'model_1_max', 'model_2_min', 'model_2_max'}
            which image to synthesize
        initial_noise : `float` or None, optional
            standard deviation of the Gaussian noise used to create the initial
            image from the target image. Can only be None if
            ``self.saved_signal`` is not empty (i.e., this has been called at
            least once before with ``store_progress!=False``). In that case,
            the initial image is the last value of ``self.saved_signal``
        fix_step_n_iter : int, optional
            how many iterations we should use in the loop to determine the step
            size for re-adjusting the image so that the other model's loss
            doesn't change.
        norm_loss : bool, optional
            Whether to normalize the loss of each model, so that their losses
            (and thus gradients) are of the same magnitude.
        seed : int or None, optional
            Number with which to seed pytorch and numy's random number
            generators. If None, won't set the seed.
        max_iter : int, optional
            The maximum number of iterations to run before we end
        learning_rate : float or None, optional
            The learning rate for our optimizer. None is only accepted
            if we're resuming synthesis, in which case we use the last
            learning rate from the previous instance.
        scheduler : bool, optional
            whether to initialize the scheduler or not. If False, the
            learning rate will never decrease.
        optimizer: {'GD', 'Adam', 'SGD', 'LBFGS', 'AdamW'}
            The choice of optimization algorithm. 'GD' is regular
            gradient descent.
        clamper : plenoptic.Clamper or None, optional
            Clamper makes a change to the image in order to ensure that
            it stays reasonable. The classic example (and default
            option) is making sure the range lies between 0 and 1, see
            plenoptic.RangeClamper for an example.
        clamp_each_iter : bool, optional
            If True (and ``clamper`` is not ``None``), we clamp every
            iteration. If False, we only clamp at the very end, after
            the last iteration
        store_progress : bool or int, optional
            Whether we should store the representation of the metamer
            and the metamer image in progress on every iteration. If
            False, we don't save anything. If True, we save every
            iteration. If an int, we save every ``store_progress``
            iterations (note then that 0 is the same as False and 1 the
            same as True).
        save_progress : bool or int, optional
            Whether to save the metamer as we go. If True, we save to
            ``save_path`` every ``store_progress`` iterations. If an int, we
            save every ``save_progress`` iterations. Note that this can end up
            actually taking a fair amount of time.
        save_path : str, optional
            The path to save the synthesis-in-progress to (ignored if
            ``save_progress`` is False)
        loss_thresh : float, optional
            If the loss over the past ``loss_change_iter`` has changed
            less than ``loss_thresh``, we stop.
        loss_change_iter : int, optional
            How many iterations back to check in order to see if the
            loss has stopped decreasing in order to determine whether we
            should only calculate the gradient with respect to the
            ``loss_change_fraction`` fraction of statistics with
            the highest error.
        fraction_removed: float, optional
            The fraction of the representation that will be ignored
            when computing the loss. At every step the loss is computed
            using the remaining fraction of the representation only.
        loss_change_thresh : float, optional
            The threshold below which we consider the loss as unchanging
            in order to determine whether we should only calculate the
            gradient with respect to the
            ``loss_change_fraction`` fraction of statistics with
            the highest error.
        loss_change_fraction : float, optional
            If we think the loss has stopped decreasing (based on
            ``loss_change_iter`` and ``loss_change_thresh``), the
            fraction of the representation with the highest loss that we
            use to calculate the gradients
        coarse_to_fine : { 'together', 'separate', False}, optional
            If False, don't do coarse-to-fine optimization. Else, there
            are two options for how to do it:
            - 'together': start with the coarsest scale, then gradually
              add each finer scale.
            - 'separate': compute the gradient with respect to each
              scale separately (ignoring the others), then with respect
              to all of them at the end.
            (see ``Metamer`` tutorial for more details).
        clip_grad_norm : bool or float, optional
            Clip the gradient norm to avoid issues with numerical overflow.
            Gradient norm will be clipped to the specified value (True is
            equivalent to 1).
        optimizer_kwargs : dict, optional
            Dictionary of keyword arguments to pass to the optimizer (in
            addition to learning_rate). What these should be depend on
            the specific optimizer you're using

        Returns
        -------
        synthesized_signal : torch.Tensor
            The MAD competition image we've created
        synthesized_representation_1 : torch.Tensor
            model_1's representation of this image
        synthesized_representation_2 : torch.Tensor
            The model_2's representation of this image

        """
        self._set_seed(seed)
        self.fix_step_n_iter = fix_step_n_iter
        # self.synthesis_target gets updated in this call, DO NOT do it
        # manually
        self.update_target(synthesis_target, 'main')

        self._init_synthesized_signal(initial_noise, clamper, clamp_each_iter, norm_loss)

        self.update_target(synthesis_target, 'main')
        # initialize stuff related to coarse-to-fine and randomization
        self._init_ctf_and_randomizer(loss_thresh, fraction_removed, coarse_to_fine,
                                      loss_change_fraction, loss_change_thresh, loss_change_iter)

        # initialize the optimizer
        self._init_optimizer(optimizer, learning_rate, scheduler, clip_grad_norm,
                             **optimizer_kwargs)

        self._init_store_progress(store_progress, save_progress, save_path)

        pbar = tqdm(range(max_iter))

        for i in pbar:
            self.update_target(self.synthesis_target, 'fix')
            # first, figure out what the stable model's loss is
            loss_2 = self.objective_function(self.synthesized_representation,
                                             self.base_representation, self.synthesized_signal,
                                             self.base_signal).item()
            self.loss.append(loss_2)
            # then update synthesized_signal to try and min or max (depending
            # on synthesis_target) the targeted model
            self.update_target(self.synthesis_target, 'main')
<<<<<<< HEAD
            self.step = 'main'
            loss, g, lr, pixel_change = self._optimizer_step(pbar, stable_loss="%.4e" % loss_2)
=======
            self._step = 'main'
            loss, g, lr = self._optimizer_step(pbar, stable_loss="%.4e" % loss_2)
>>>>>>> 649a8c50
            self.loss.append(abs(loss.item()))
            self.gradient.append(g.item())
            self.pixel_change.append(pixel_change.item())
            self.learning_rate.append(lr)
            # finally, update synthesized_signal to try and keep the stable
            # model's loss constant
            self.update_target(self.synthesis_target, 'fix')
            self._step = 'fix'
            self._optimizer_step()

            if self._check_nan_loss(loss):
                # synthesized_signal and the other synthesized represntation will
                # be handled in the _check_nan_loss call (because we've
                # got target 'fix')
                self.update_target(self.synthesis_target, 'main')
                self.synthesized_representation = self.saved_representation[-2]
                break

            if self._check_for_stabilization(i):
                break

            # clamp and update saved_* attrs
            self._clamp_and_store(i)

        pbar.close()

        self._finalize_stored_progress()

        self._update_attrs_all()
        return self.synthesized_signal.data, self.synthesized_representation_1.data, self.synthesized_representation_2.data

    def synthesize_all(self, if_existing='skip', **synthesize_kwargs):
        r"""Synthesize two pairs of maximally-differentiating images

        MAD Competition consists of two pairs of
        maximally-differentiating images: one pair minimizes and
        maximizes model 1, while holding model 2 constant, and the other
        minimizes and maximizes model 2, while holding model 1
        constant. This creates all four images. We return nothing, but
        all the outputs are stored in attributes.

        All additional parameters are passed directly through to
        ``synthesis()`` so if you want to synthesize the four images with
        different arguments, you should call ``synthesis()`` directly. The
        exception is ``save_path`` -- if it contains ``'{}'``, we format it to
        include the target name.

        Parameters
        ----------
        if_existing : {'skip', 're-run', 'continue'}, optional
            what to do if synthesis for one of the targets has been run
            before.
            - ``'skip'``: skip it, doing nothing
            - ``'re-run'``: re-run from scratch, starting over -- note
              that this will not remove existing history however, so
              plots of ``self.loss`` or examinations of
              ``self.saved_signal`` may look weird
            - ``'continue'``: continue from where it left off

        """
        initial_noise_orig = synthesize_kwargs.pop('initial_noise', .1)
        learning_rate_orig = synthesize_kwargs.pop('learning_rate', 1)
        save_path = synthesize_kwargs.pop('save_path', None)
        save_progress = synthesize_kwargs.pop('save_progress', False)
        for target in ['model_1_min', 'model_1_max', 'model_2_min', 'model_2_max']:
            initial_noise = initial_noise_orig
            learning_rate = learning_rate_orig
            run = True
            s = f"Synthesizing {target}"
            if self.synthesized_signal_all[target] is not None:
                s = f"Synthesis with target {target} has been run before, "
                if if_existing == 'skip':
                    run = False
                    s += "skipping"
                elif if_existing == 're-run':
                    s += 're-running from scratch'
                elif if_existing == 'continue':
                    s += 'continuing from where it left off'
                    initial_noise = None
                    learning_rate = None
                else:
                    raise Exception(f"Don't know how to handle if_existing option {if_existing}!")
            if save_path is not None and save_progress is not False:
                if '}' in save_path:
                    save_path_tmp = save_path.format(target)
                else:
                    save_path_tmp = save_path
                s += f", saving at {save_path_tmp}"
            else:
                save_path_tmp = None
            print(s)
            if run:
                self.synthesize(target, initial_noise=initial_noise,
                                learning_rate=learning_rate,
                                save_path=save_path_tmp,
                                save_progress=save_progress,
                                **synthesize_kwargs)

    def save(self, file_path, save_model_reduced=False):
        r"""save all relevant variables in .pt file

        Note that if store_progress is True, this will probably be very
        large

        Parameters
        ----------
        file_path : str
            The path to save the metamer object to
        save_model_reduced : bool
            Whether we save the full model or just its attribute
            ``state_dict_reduced`` (this is a custom attribute of ours,
            the basic idea being that it only contains the attributes
            necessary to initialize the model, none of the (probably
            much larger) ones it gets during run-time).

        """
<<<<<<< HEAD
        attrs = ['model_1', 'model_2', 'matched_image', 'target_image', 'seed', 'loss',
                 'target_representation_1', 'target_representation_2', 'matched_representation_1',
                 'matched_representation_2', 'saved_representation_1', 'saved_representation_2',
                 'gradient', 'saved_image', 'learning_rate', 'saved_representation_1_gradient',
                 'saved_representation_2_gradient', 'saved_image_gradient', 'loss_function_1',
                 'initial_image', 'initial_representation', 'loss_function_2', 'scales',
                 'scales_timing', 'scales_loss', 'scales_finished', 'coarse_to_fine',
                 'store_progress', 'save_progress', 'save_path', 'pixel_change']
=======
        # the first two lines here make sure that we have both the _1 and _2
        # versions, regardless of which is currently found in .values()
        attrs = ([k.replace('_1', '_2') for k in self._names.values()] +
                 [k.replace('_2', '_1') for k in self._names.values()] +
                 [k + '_all' for k in self._attrs_all])
        # Removes duplicates
        attrs = list(set(attrs))
        # add the attributes not included above
        attrs += ['seed', 'scales', 'scales_timing', 'scales_loss', 'scales_finished',
                  'store_progress', 'save_progress', 'save_path', 'synthesis_target',
                  'coarse_to_fine']
>>>>>>> 649a8c50
        super().save(file_path, save_model_reduced, attrs, ['model_1', 'model_2'])

    @classmethod
    def load(cls, file_path, model_constructor=[None, None], map_location='cpu',
             **state_dict_kwargs):
        r"""load all relevant stuff from a .pt file

        We will iterate through any additional key word arguments
        provided and, if the model in the saved representation is a
        dictionary, add them to the state_dict of the model. In this
        way, you can replace, e.g., paths that have changed between
        where you ran the model and where you are now.

        Parameters
        ----------
        file_path : str
            The path to load the synthesis object from
        model_constructor : list, optional
            When saving the synthesis object, we have the option to only
            save the ``state_dict_reduced`` (in order to save space). If
            we do that, then we need some way to construct that model
            again and, not knowing its class or anything, this object
            doesn't know how. Therefore, a user must pass a constructor
            for the model that takes in the ``state_dict_reduced``
            dictionary and returns the initialized model. See the
            VentralModel class for an example of this. Since
            MADCompetition has two models, this must be a list with two
            elements, the first corresponding to model_1, the second to
            model_2
        map_location : str, optional
            map_location argument to pass to ``torch.load``. If you save
            stuff that was being run on a GPU and are loading onto a
            CPU, you'll need this to make sure everything lines up
            properly. This should be structured like the str you would
            pass to ``torch.device``
        state_dict_kwargs :
            any additional kwargs will be added to the model's
            state_dict before construction (this only applies if the
            model is a dict, see above for more description of that)

        Returns
        -------
        mad : plenoptic.synth.MADCompetition
            The loaded MADCompetition object


        Examples
        --------
        >>> mad = po.synth.MADCompetition(img, model1, model2)
        >>> mad.synthesize(max_iter=10, store_progress=True)
        >>> mad.save('mad.pt')
        >>> mad_copy = po.synth.MADCompetition.load('mad.pt')

        Things are slightly more complicated if you saved a reduced
        representation of the model by setting the
        ``save_model_reduced`` flag to ``True``. In that case, you also
        need to pass a model constructor argument, like so:

        >>> model1 = po.simul.RetinalGanglionCells(1)
        >>> model2 = po.metric.nlpd
        >>> mad = po.synth.MADCompetition(img, model1, model2)
        >>> mad.synthesize(max_iter=10, store_progress=True)
        >>> mad.save('mad.pt', save_model_reduced=True)
        >>> mad_copy = po.synth.MADCompetition.load('mad.pt',
                                                    [po.simul.RetinalGanglionCells.from_state_dict_reduced,
                                                     None])

        You may want to update one or more of the arguments used to
        initialize the model. The example I have in mind is where you
        run the metamer synthesis on a cluster but then load it on your
        local machine. The VentralModel classes have a ``cache_dir``
        attribute which you will want to change so it finds the
        appropriate location:

        >>> model1 = po.simul.RetinalGanglionCells(1)
        >>> model2 = po.metric.nlpd
        >>> mad = po.synth.MADCompetition(img, model1, model2)
        >>> mad.synthesize(max_iter=10, store_progress=True)
        >>> mad.save('mad.pt', save_model_reduced=True)
        >>> mad_copy = po.synth.MADCompetition.load('mad.pt',
                                                    [po.simul.RetinalGanglionCells.from_state_dict_reduced,
                                                     None],
                                                    cache_dir="/home/user/Desktop/metamers/windows_cache")

        """
        tmp = super().load(file_path, ['model_1', 'model_2'], model_constructor, map_location,
                           **state_dict_kwargs)
        synth_target = tmp.synthesis_target
        if '1' in synth_target:
            tmp_target = synth_target.replace('1', '2')
        else:
            tmp_target = synth_target.replace('2', '1')
        tmp.update_target(tmp_target, 'main')
        tmp.update_target(synth_target, 'main')
        return tmp

    def to(self, *args, **kwargs):
        r"""Moves and/or casts the parameters and buffers.

        This can be called as

        .. function:: to(device=None, dtype=None, non_blocking=False)

        .. function:: to(dtype, non_blocking=False)

        .. function:: to(tensor, non_blocking=False)

        Its signature is similar to :meth:`torch.Tensor.to`, but only accepts
        floating point desired :attr:`dtype` s. In addition, this method will
        only cast the floating point parameters and buffers to :attr:`dtype`
        (if given). The integral parameters and buffers will be moved
        :attr:`device`, if that is given, but with dtypes unchanged. When
        :attr:`non_blocking` is set, it tries to convert/move asynchronously
        with respect to the host if possible, e.g., moving CPU Tensors with
        pinned memory to CUDA devices.

        See below for examples.

        .. note::
            This method modifies the module in-place.

        Args:
            device (:class:`torch.device`): the desired device of the parameters
                and buffers in this module
            dtype (:class:`torch.dtype`): the desired floating point type of
                the floating point parameters and buffers in this module
            tensor (torch.Tensor): Tensor whose dtype and device are the desired
                dtype and device for all parameters and buffers in this module

        Returns:
            Module: self
        """
        attrs = ['base_signal', 'base_representation_1', 'base_representation_2',
                 'synthesized_signal', 'synthesized_representation_1', 'synthesized_representation_2',
                 'saved_signal', 'saved_representation_1', 'saved_representation_2',
                 'saved_signal_gradient', 'saved_representation_1_gradient',
                 'saved_representation_2_gradient', 'model_1', 'model_2']
        return super().to(*args, attrs=attrs, **kwargs)

    def _check_state(self, synthesis_target, model):
        """check which synthesis target/model to investigate and update if necessary

        since we have many possible states, the functions that we use to
        investigate the synthesis history can get a bit messy. to help
        with that, we use this helper. user specifies which synthesis
        target and model they want the attributes to work for and we
        call update_target appropriately.

        Importantly, both of those can be None, in which case we update
        nothing

        Since a single MADCompetition instance can be used for
        synthesizing multiple targets and has two models with different
        errors, you can specify the target and the model as well. If
        both are None, we use the current target of the synthesis. If
        synthesis_target is not None, but model is, we use the model
        that's the main target (e.g., if
        ``synthesis_target=='model_1_min'``, the we'd use `'model_1'`)

        Parameters
        ----------
        synthesis_target : {None, 'model_1_min', 'model_1_max', 'model_2_min', 'model_2_max'}
            which synthesis target to grab the representation for. If
            None, we use the most recent synthesis_target (i.e.,
            ``self.synthesis_target``).
        model : {None, 'model_1', 'model_2'}, optional
            which model's representation to get the error for. If None
            and ``synthesis_targe`` is not None, we use the model that's
            the main target for synthesis_target (so if
            synthesis_target=='model_1_min', then we'd use
            'model_1'). If both are None, we use the current target

        Returns
        -------
        last_state : list
            The ``[synthesis_target, model]`` from before we updated (or
            None if no update was performed). call
            ``self.update_target(*last_state)`` to return to this state

        """
        # if both are None, then we don't update the target at all
        last_state = None
        if synthesis_target is not None or model is not None:
            if synthesis_target is None:
                synthesis_target = self.synthesis_target
            if model not in ['model_1', 'model_2', None]:
                raise Exception(f"Can't handle model {model}, must be one of 'model_1', 'model_2',"
                                " or None")
            if model is None:
                step = 'main'
            elif model.split('_') == synthesis_target.split('_')[:-1]:
                step = 'main'
            else:
                step = 'fix'
            last_state = self._last_update_target_args
            self.update_target(synthesis_target, step)
        return last_state

    def representation_error(self, iteration=None, synthesis_target=None, model=None, **kwargs):
        r"""Get the representation error

        This is (synthesized_representation - base_representation). If
        ``iteration`` is not None, we use
        ``self.saved_representation[iteration]`` for
        synthesized_representation..

        Since a single MADCompetition instance can be used for
        synthesizing multiple targets and has two models with different
        errors, you can specify the target and the model as well. If
        both are None, we use the current target of the synthesis. If
        synthesis_target is not None, but model is, we use the model
        that's the main target (e.g., if
        ``synthesis_target=='model_1_min'``, the we'd use
        `'model_1'`). If ``model=='both'``, we reutrn a dictionary
        containing both errors

        Regardless, we always reset the target state to what it was
        before this was called

        Any kwargs are passed through to self.analyze when computing the
        synthesized/target representation.

        Parameters
        ----------
        iteration: int or None, optional
            Which iteration to create the representation ratio for. If
            None, we use the current ``synthesized_representation``
        synthesis_target : {None, 'model_1_min', 'model_1_max', 'model_2_min', 'model_2_max'}
            which synthesis target to grab the representation for. If
            None, we use the most recent synthesis_target (i.e.,
            ``self.synthesis_target``).
        model : {None, 'model_1', 'model_2', 'both'}, optional
            which model's representation to get the error for. If None
            and ``synthesis_targe`` is not None, we use the model that's
            the main target for synthesis_target (so if
            synthesis_target=='model_1_min', then we'd use
            'model_1'). If both are None, we use the current target. If
            'both', we return a dictionary of tensors (with keys
            'model_1' and 'model_2'), which contain both representation
            errors
        kwargs :
            passed through to self.analyze()

        Returns
        -------
        torch.Tensor

        """
        if model == 'both':
            last_state = self._check_state(synthesis_target, None)
            rep_error = {}
            rep_error['model_1'] = self.representation_error(iteration, synthesis_target,
                                                             'model_1')
            rep_error['model_2'] = self.representation_error(iteration, synthesis_target,
                                                             'model_2')
        else:
            last_state = self._check_state(synthesis_target, model)
            rep_error = super().representation_error(iteration, **kwargs)
            # reset to state before calling this function
        if last_state is not None:
            self.update_target(*last_state)
        return rep_error

    def plot_representation_error(self, batch_idx=0, iteration=None, figsize=(12, 5), ylim=None,
                                  ax=None, title='', synthesis_target=None):
        r"""Plot distance ratio showing how close we are to convergence

        We plot ``self.representation_error(iteration)``

        The goal is to use the model's ``plot_representation``
        method. However, in order for this to work, it needs to not only
        have that method, but a way to make a 'mock copy', a separate
        model that has the same initialization parameters, but whose
        representation we can set. For the VentralStream models, we can
        do this using their ``state_dict_reduced`` attribute. If we can't
        do this, then we'll fall back onto using ``plt.plot``

        In order for this to work, we also count on
        ``plot_representation`` to return the figure and the axes it
        modified (axes should be a list)

        If ``iteration`` is not None, we use
        ``self.saved_representation[iteration]`` for
        synthesized_representation..

        Since a single MADCompetition instance can be used for
        synthesizing multiple targets, you can specify the target as
        well. If None, we use the current target of the synthesis.

        MADCompetition also has two models, and we will plot the
        representation error for both of them, on separate subplots
        (titling them appropriately).

        Regardless, we always reset the target state to what it was
        before this was called

        Any kwargs are passed through to self.analyze when computing the
        synthesized/target representation.

        Parameters
        ----------
        batch_idx : int, optional
            Which index to take from the batch dimension (the first one)
        iteration: int or None, optional
            Which iteration to create the representation ratio for. If
            None, we use the current ``synthesized_representation``
        figsize : tuple, optional
            The size of the figure to create
        ylim : tuple or None, optional
            If not None, the y-limits to use for this plot. If None, we
            scale the y-limits so that it's symmetric about 0 with a
            limit of ``np.abs(representation_error).max()``
        ax : matplotlib.pyplot.axis or None, optional
            If not None, the axis to plot this representation on. If
            None, we create our own 1 subplot figure to hold it
        title : str, optional
            The title to put above this axis. If you want no title, pass
            the empty string (``''``)
        synthesis_target : {None, 'model_1_min', 'model_1_max', 'model_2_min', 'model_2_max'}
            which synthesis target to grab the representation for. If
            None, we use the most recent synthesis_target (i.e.,
            ``self.synthesis_target``).


        Returns
        -------
        fig : matplotlib.figure.Figure
            The figure containing the plot

        """
        last_state = self._check_state(synthesis_target, None)
        rep_error = self.representation_error(iteration, synthesis_target, 'both')
        if ax is None:
            fig, axes = plt.subplots(1, 2, figsize=figsize)
        else:
            warnings.warn("ax is not None, so we're ignoring figsize...")
            ax = clean_up_axes(ax, False, ['top', 'right', 'bottom', 'left'], ['x', 'y'])
            fig = ax.figure
            gs = ax.get_subplotspec().subgridspec(1, 2)
            axes = [fig.add_subplot(gs[0, 0]), fig.add_subplot(gs[0, 1])]
        for i, (model, error) in enumerate(rep_error.items()):
            plot_representation(getattr(self, model), error, axes[i], figsize, ylim, batch_idx,
                                f'Model {i+1}: {self._get_model_name(model)} {title}')
        # reset to state before calling this function
        if last_state is not None:
            self.update_target(*last_state)
        return fig

    def plot_synthesized_image(self, batch_idx=0, channel_idx=0, iteration=None, title=None,
                               figsize=(5, 5), ax=None, imshow_zoom=None, vrange=(0, 1),
                               synthesis_target=None):
        """show the synthesized image

        You can specify what iteration to view by using the
        ``iteration`` arg. The default, ``None``, shows the final one.

        We use ``pyrtools.imshow`` to display the synthesized image and
        attempt to automatically find the most reasonable zoom
        value. You can override this value using the imshow_zoom arg,
        but remember that ``pyrtools.imshow`` is opinionated about the
        size of the resulting image and will throw an Exception if the
        axis created is not big enough for the selected zoom. We
        currently cannot shrink the image, so figsize must be big enough
        to display the image

        Since a single MADCompetition instance can be used for
        synthesizing multiple targets, you can specify the target as
        well. If None, we use the current target of the synthesis.

        Regardless, we always reset the target state to what it was
        before this was called

        Parameters
        ----------
        batch_idx : int, optional
            Which index to take from the batch dimension (the first one)
        channel_idx : int, optional
            Which index to take from the channel dimension (the second one)
        iteration : int or None, optional
            Which iteration to display. If None, the default, we show
            the most recent one. Negative values are also allowed.
        title : str or None, optional
            The title for this subplot. If None, will use the class's
            name (e.g., Metamer, MADCompetition). If you want no title,
            set this equal to the empty str (``''``)
        figsize : tuple, optional
            The size of the figure to create. Ignored if ax is not None
        ax : matplotlib.pyplot.axis or None, optional
            If not None, the axis to plot this representation on. If
            None, we create our own 1 subplot figure to hold it
        imshow_zoom : None or float, optional
            How much to zoom in / enlarge the synthesized image, the ratio
            of display pixels to image pixels. If None (the default), we
            attempt to find the best value ourselves. Else, if >1, must
            be an integer.  If <1, must be 1/d where d is a a divisor of
            the size of the largest image.
        vrange : tuple or str, optional
            The vrange option to pass to ``pyrtools.imshow``. See that
            function for details
        synthesis_target : {None, 'model_1_min', 'model_1_max', 'model_2_min', 'model_2_max'}
            which synthesis target to grab the representation for. If
            None, we use the most recent synthesis_target (i.e.,
            ``self.synthesis_target``).

        Returns
        -------
        fig : matplotlib.pyplot.Figure
            The figure containing this plot

        """
        last_state = self._check_state(synthesis_target, None)
        if title is None:
            title = self.synthesis_target
        fig = super().plot_synthesized_image(batch_idx, channel_idx, iteration, title, figsize,
                                             ax, imshow_zoom, vrange)
        # reset to state before calling this function
        if last_state is not None:
            self.update_target(*last_state)
        return fig

    def plot_synthesized_image_all(self, batch_idx=0, channel_idx=0, iteration=None, title=None,
                                   figsize=(10, 10), ax=None, imshow_zoom=None, vrange=(0, 1)):
        """show all synthesized images

        You can specify what iteration to view by using the
        ``iteration`` arg. The default, ``None``, shows the final one.

        We use ``pyrtools.imshow`` to display the synthesized image and
        attempt to automatically find the most reasonable zoom
        value. You can override this value using the imshow_zoom arg,
        but remember that ``pyrtools.imshow`` is opinionated about the
        size of the resulting image and will throw an Exception if the
        axis created is not big enough for the selected zoom. We
        currently cannot shrink the image, so figsize must be big enough
        to display the image

        We show all synthesized images, as separate subplots.

        We always reset the target state to what it was before this was
        called

        Parameters
        ----------
        batch_idx : int, optional
            Which index to take from the batch dimension (the first one)
        channel_idx : int, optional
            Which index to take from the channel dimension (the second one)
        iteration : int or None, optional
            Which iteration to display. If None, the default, we show
            the most recent one. Negative values are also allowed.
        title : str or None, optional
            The title for this subplot. If None, will use the class's
            name (e.g., Metamer, MADCompetition). If you want no title,
            set this equal to the empty str (``''``)
        figsize : tuple, optional
            The size of the figure to create. Ignored if ax is not None
        ax : matplotlib.pyplot.axis or None, optional
            If not None, the axis to plot this representation on. If
            None, we create our own 1 subplot figure to hold it
        imshow_zoom : None or float, optional
            How much to zoom in / enlarge the synthesized image, the ratio
            of display pixels to image pixels. If None (the default), we
            attempt to find the best value ourselves. Else, if >1, must
            be an integer.  If <1, must be 1/d where d is a a divisor of
            the size of the largest image.
        vrange : tuple or str, optional
            The vrange option to pass to ``pyrtools.imshow``. See that
            function for details

        Returns
        -------
        fig : matplotlib.pyplot.Figure
            The figure containing this plot

        """
        if ax is None:
            if imshow_zoom is None:
                imshow_zoom = 1
            fig = pt.tools.display.make_figure(2, 2, [imshow_zoom * i for i in
                                                      self.base_signal.shape[2:]])
            axes = fig.axes
            axes = [clean_up_axes(ax, False, ['top', 'right', 'bottom', 'left'], ['x', 'y'])
                    for ax in axes]
        else:
            ax = clean_up_axes(ax, False, ['top', 'right', 'bottom', 'left'], ['x', 'y'])
            fig = ax.figure
            gs = ax.get_subplotspec().subgridspec(12, 2)
            axes = [fig.add_subplot(gs[0, 0]), fig.add_subplot(gs[0, 1]),
                    fig.add_subplot(gs[1, 0]), fig.add_subplot(gs[1, 1])]
        for ax, target in zip(axes, ['model_1_min', 'model_1_max', 'model_2_min', 'model_2_max']):
            if self.synthesized_signal_all[target] is not None:
                self.plot_synthesized_image(batch_idx, channel_idx, iteration, title, None, ax,
                                            imshow_zoom, vrange, target)
        return fig

    def plot_loss(self, iteration=None, figsize=(5, 5), ax=None, synthesis_target=None, **kwargs):
        """Plot the synthesis loss

        We plot ``self.loss`` over all iterations. We also plot a red
        dot at ``iteration``, to highlight the loss there. If
        ``iteration=None``, then the dot will be at the final iteration.

        Since a single MADCompetition instance can be used for
        synthesizing multiple targets, you can specify the target as
        well. If None, we use the current target of the synthesis.

        MADCompetition also has two models, and we will plot the loss
        for both of them, on the same subplot (labelling them
        appropriately).

        Regardless, we always reset the target state to what it was
        before this was called

        Parameters
        ----------
        iteration : int or None, optional
            Which iteration to display. If None, the default, we show
            the most recent one. Negative values are also allowed.
        figsize : tuple, optional
            The size of the figure to create. Ignored if ax is not None
        ax : matplotlib.pyplot.axis or None, optional
            If not None, the axis to plot this representation on. If
            None, we create our own 1 subplot figure to hold it
        synthesis_target : {None, 'model_1_min', 'model_1_max', 'model_2_min', 'model_2_max'}
            which synthesis target to grab the representation for. If
            None, we use the most recent synthesis_target (i.e.,
            ``self.synthesis_target``).
        kwargs :
            passed to plt.semilogy

        Returns
        -------
        fig : matplotlib.pyplot.Figure
            The figure containing this plot

        """
        if ax is None:
            fig, ax = plt.subplots(1, 1, figsize=figsize)
        else:
            fig = ax.figure
        last_state = self._check_state(synthesis_target, 'model_1')
        model_1_name = self._get_model_name('model_1')
        super().plot_loss(iteration, ax=ax, label=f'Model 1: {model_1_name}',
                          title=f'{self.synthesis_target} loss', **kwargs)
        self._check_state(synthesis_target, 'model_2')
        model_2_name = self._get_model_name('model_2')
        super().plot_loss(iteration, ax=ax, label=f'Model 2: {model_2_name}',
                          title=f'{self.synthesis_target} loss', **kwargs)
        # reset to state before calling this function
        if last_state is not None:
            self.update_target(*last_state)
        ax.legend()
        return fig

    def plot_loss_all(self, iteration=None, figsize=(10, 10), ax=None, **kwargs):
        """Plot loss for all synthesis calls

        We plot ``self.loss`` over all iterations. We also plot a red
        dot at ``iteration``, to highlight the loss there. If
        ``iteration=None``, then the dot will be at the final iteration.

        We will plot the loss for each synthesis target, as a separate
        subplot.

        MADCompetition also has two models, and we will plot the loss
        for both of them, on the same subplot (labelling them
        appropriately).

        We always reset the target state to what it was before this was
        called

        Parameters
        ----------
        iteration : int or None, optional
            Which iteration to display. If None, the default, we show
            the most recent one. Negative values are also allowed.
        figsize : tuple, optional
            The size of the figure to create. Ignored if ax is not None
        ax : matplotlib.pyplot.axis or None, optional
            If not None, the axis to plot this representation on. If
            None, we create our own 1 subplot figure to hold it
        kwargs :
            passed to plt.semilogy

        Returns
        -------
        fig : matplotlib.pyplot.Figure
            The figure containing this plot

        """
        if ax is None:
            fig, axes = plt.subplots(2, 2, figsize=figsize)
            axes = axes.flatten()
        else:
            ax = clean_up_axes(ax, False, ['top', 'right', 'bottom', 'left'], ['x', 'y'])
            fig = ax.figure
            gs = ax.get_subplotspec().subgridspec(12, 2)
            axes = [fig.add_subplot(gs[0, 0]), fig.add_subplot(gs[0, 1]),
                    fig.add_subplot(gs[1, 0]), fig.add_subplot(gs[1, 1])]
        for ax, target in zip(axes, ['model_1_min', 'model_1_max', 'model_2_min', 'model_2_max']):
            self.plot_loss(iteration, ax=ax, synthesis_target=target)
        return fig

    def plot_synthesis_status(self, batch_idx=0, channel_idx=0, iteration=None, figsize=(23, 5),
                              ylim=None, plot_representation_error=True, imshow_zoom=None,
                              vrange=(0, 1), fig=None, plot_image_hist=False,
                              synthesis_target=None):
        r"""Make a plot showing synthesized image, loss, and (optionally) representation ratio

        We create two or three subplots on a new figure. The first one
        contains the synthesized image, the second contains the loss,
        and the (optional) third contains the representation ratio, as
        plotted by ``self.plot_representation_error``.

        You can specify what iteration to view by using the
        ``iteration`` arg. The default, ``None``, shows the final one.

        The loss plot shows the loss as a function of iteration for all
        iterations (even if we didn't save the representation or
        synthesized image at each iteration), with a red dot showing the
        location of the iteration.

        We use ``pyrtools.imshow`` to display the synthesized image and
        attempt to automatically find the most reasonable zoom
        value. You can override this value using the imshow_zoom arg,
        but remember that ``pyrtools.imshow`` is opinionated about the
        size of the resulting image and will throw an Exception if the
        axis created is not big enough for the selected zoom. We
        currently cannot shrink the image, so figsize must be big enough
        to display the image

        Since a single MADCompetition instance can be used for
        synthesizing multiple targets, you can specify the target as
        well. If None, we use the current target of the synthesis.

        MADCompetition also has two models, and we will plot the loss
        for both of them, on the same subplot (labelling them
        appropriately).

        Regardless, we always reset the target state to what it was
        before this was called

        Parameters
        ----------
        batch_idx : int, optional
            Which index to take from the batch dimension (the first one)
        channel_idx : int, optional
            Which index to take from the channel dimension (the second one)
        iteration : int or None, optional
            Which iteration to display. If None, the default, we show
            the most recent one. Negative values are also allowed.
        figsize : tuple, optional
            The size of the figure to create. It may take a little bit
            of playing around to find a reasonable value.
        ylim : tuple or None, optional
            The ylimit to use for the representation_error plot. We pass
            this value directly to ``self.plot_representation_error``
        plot_representation_error : bool, optional
            Whether to plot the representation ratio or not.
        imshow_zoom : None or float, optional
            How much to zoom in / enlarge the synthesized image, the ratio
            of display pixels to image pixels. If None (the default), we
            attempt to find the best value ourselves. Else, if >1, must
            be an integer.  If <1, must be 1/d where d is a a divisor of
            the size of the largest image.
        vrange : tuple or str, optional
            The vrange option to pass to ``pyrtools.imshow``. See that
            function for details
        fig : None or matplotlib.pyplot.Figure
            if None, we create a new figure. otherwise we assume this is
            an empty figure that has the appropriate size and number of
            subplots
        plot_image_hist : bool, optional
            Whether to plot the histograms of image pixel intensities or
            not.
        synthesis_target : {None, 'model_1_min', 'model_1_max', 'model_2_min', 'model_2_max'}
            which synthesis target to grab the representation for. If
            None, we use the most recent synthesis_target (i.e.,
            ``self.synthesis_target``).

        Returns
        -------
        fig : matplotlib.pyplot.Figure
            The figure containing this plot

        """
        last_state = self._check_state(synthesis_target, None)
        if fig is None:
            n_subplots = 2
            width_ratios = np.array([.5, .5])
            if plot_representation_error:
                n_subplots += 1
                width_ratios = np.concatenate([width_ratios, [1]])
            if plot_image_hist:
                n_subplots += 1
                width_ratios = np.concatenate([width_ratios, [.5]])
            width_ratios = width_ratios / width_ratios.sum()
            fig, axes = plt.subplots(1, n_subplots, figsize=figsize,
                                     gridspec_kw={'width_ratios': width_ratios})
        super().plot_synthesis_status(batch_idx, channel_idx, iteration, figsize, ylim,
                                      plot_representation_error, imshow_zoom, vrange, fig,
                                      plot_image_hist)
        # reset to state before calling this function
        if last_state is not None:
            self.update_target(*last_state)
        return fig

    def animate(self, batch_idx=0, channel_idx=0, figsize=(23, 5), framerate=10, ylim=None,
                plot_representation_error=True, imshow_zoom=None, plot_image_hist=False,
                synthesis_target=None):
        r"""Animate synthesis progress!

        This is essentially the figure produced by
        ``self.plot_synthesis_status`` animated over time, for each stored
        iteration.

        It's difficult to determine a reasonable figsize, because we
        don't know how much information is in the plot showing the
        representation ratio. Therefore, it's recommended you play
        around with ``plot_synthesis_status`` until you find a
        good-looking value for figsize.

        We return the matplotlib FuncAnimation object. In order to view
        it in a Jupyter notebook, use the
        ``plenoptic.convert_anim_to_html(anim)`` function. In order to
        save, use ``anim.save(filename)`` (note for this that you'll
        need the appropriate writer installed and on your path, e.g.,
        ffmpeg, imagemagick, etc). Either of these will probably take a
        reasonably long amount of time.

        Since a single MADCompetition instance can be used for
        synthesizing multiple targets, you can specify the target as
        well. If None, we use the current target of the synthesis.

        MADCompetition also has two models, and we will plot the loss
        for both of them, on the same subplot (labelling them
        appropriately).

        Regardless, we always reset the target state to what it was
        before this was called

        Parameters
        ----------
        batch_idx : int, optional
            Which index to take from the batch dimension (the first one)
        channel_idx : int, optional
            Which index to take from the channel dimension (the second one)
        figsize : tuple, optional
            The size of the figure to create. It may take a little bit
            of playing around to find a reasonable value. If you're not
            showing the representation, (12, 5) probably makes sense. If
            you are showing the representation, it depends on the level
            of detail in that plot. If it only creates one set of axes,
            like ``RetinalGanglionCells`, then (17,5) is probably fine,
            but you may need much larger if it's more complicated; e.g.,
            for PrimaryVisualCortex, try (39, 11).
        framerate : int, optional
            How many frames a second to display.
        ylim : str, None, or tuple, optional
            The y-limits of the representation_error plot (ignored if
            ``plot_representation_error`` arg is False).

            * If a tuple, then this is the ylim of all plots

            * If None, then all plots have the same limits, all
              symmetric about 0 with a limit of
              ``np.abs(representation_error).max()`` (for the initial
              representation_error)

            * If a string, must be 'rescale' or of the form 'rescaleN',
              where N can be any integer. If 'rescaleN', we rescale the
              limits every N frames (we rescale as if ylim = None). If
              'rescale', then we do this 10 times over the course of the
              animation

        plot_representation_error : bool, optional
            Whether to plot the representation ratio or not.
        imshow_zoom : int, float, or None, optional
            Either an int or an inverse power of 2, how much to zoom the
            images by in the plots we'll create. If None (the default), we
            attempt to find the best value ourselves.
        plot_image_hist : bool, optional
            Whether to plot the histograms of image pixel intensities or
            not. Note that we update this in the most naive way possible
            (by clearing and replotting the values), so it might not
            look as good as the others and may take some time.
        synthesis_target : {None, 'model_1_min', 'model_1_max', 'model_2_min', 'model_2_max'}
            which synthesis target to grab the representation for. If
            None, we use the most recent synthesis_target (i.e.,
            ``self.synthesis_target``).

        Returns
        -------
        anim : matplotlib.animation.FuncAnimation
            The animation object. In order to view, must convert to HTML
            or save.

        """
        last_state = self._check_state(synthesis_target, None)
        if isinstance(ylim, str):
            warnings.warn("Be careful with rescaling the ylims, this can mess up any image that's"
                          " being shown (for example, the representation error of one of the "
                          "models) and, because of the way we handle having two models, the "
                          "animate() method is not as able to determine whether rescaling is "
                          "appropriate.")
        anim = super().animate(batch_idx, channel_idx, figsize, framerate, ylim,
                               plot_representation_error, imshow_zoom, ['loss_1', 'loss_2'],
                               {'model': 'both'}, plot_image_hist)
        # reset to state before calling this function
        if last_state is not None:
            self.update_target(*last_state)
        return anim<|MERGE_RESOLUTION|>--- conflicted
+++ resolved
@@ -111,21 +111,12 @@
         list containing the learning_rate over iterations. We use a
         scheduler that gradually reduces this over time, so it won't be
         constant.
-<<<<<<< HEAD
-    learning_rate_all : dict
-        dictionary containing ``learning_rate`` for each
-        ``synthesis_target``.
     pixel_change : list
         A list containing the max pixel change over iterations
         (``pixel_change[i]`` is the max pixel change in
         ``matched_image`` between iterations ``i`` and ``i-1``). note
         this is calculated before any clamping, so may have some very
         large numbers in the beginning
-    pixel_change_all : dict
-        dictionary containing ``pixel_change`` for each
-        ``synthesis_target``.
-=======
->>>>>>> 649a8c50
     nu : list
         list containing the nu parameter over iterations. Nu is the
         parameter used to correct the image so that the other model's
@@ -224,17 +215,10 @@
         # possible target
         self._attrs_all = ['saved_representation_1', 'saved_representation_2', 'saved_signal',
                            'saved_representation_1_gradient', 'saved_representation_2_gradient',
-<<<<<<< HEAD
-                           'saved_image_gradient', 'loss_1', 'loss_2', 'gradient', 'learning_rate',
-                           'nu', 'initial_image', 'matched_image', 'initial_representation_1',
-                           'initial_representation_2', 'matched_representation_1',
-                           'matched_representation_2', 'pixel_change']
-=======
                            'saved_signal_gradient', 'loss_1', 'loss_2', 'gradient', 'learning_rate',
                            'nu', 'initial_image', 'synthesized_signal', 'initial_representation_1',
                            'initial_representation_2', 'synthesized_representation_1',
-                           'synthesized_representation_2']
->>>>>>> 649a8c50
+                           'synthesized_representation_2', 'pixel_change']
 
         def _init_dict(none_flag=False):
             if none_flag:
@@ -941,13 +925,8 @@
             # then update synthesized_signal to try and min or max (depending
             # on synthesis_target) the targeted model
             self.update_target(self.synthesis_target, 'main')
-<<<<<<< HEAD
-            self.step = 'main'
+            self._step = 'main'
             loss, g, lr, pixel_change = self._optimizer_step(pbar, stable_loss="%.4e" % loss_2)
-=======
-            self._step = 'main'
-            loss, g, lr = self._optimizer_step(pbar, stable_loss="%.4e" % loss_2)
->>>>>>> 649a8c50
             self.loss.append(abs(loss.item()))
             self.gradient.append(g.item())
             self.pixel_change.append(pixel_change.item())
@@ -1064,16 +1043,6 @@
             much larger) ones it gets during run-time).
 
         """
-<<<<<<< HEAD
-        attrs = ['model_1', 'model_2', 'matched_image', 'target_image', 'seed', 'loss',
-                 'target_representation_1', 'target_representation_2', 'matched_representation_1',
-                 'matched_representation_2', 'saved_representation_1', 'saved_representation_2',
-                 'gradient', 'saved_image', 'learning_rate', 'saved_representation_1_gradient',
-                 'saved_representation_2_gradient', 'saved_image_gradient', 'loss_function_1',
-                 'initial_image', 'initial_representation', 'loss_function_2', 'scales',
-                 'scales_timing', 'scales_loss', 'scales_finished', 'coarse_to_fine',
-                 'store_progress', 'save_progress', 'save_path', 'pixel_change']
-=======
         # the first two lines here make sure that we have both the _1 and _2
         # versions, regardless of which is currently found in .values()
         attrs = ([k.replace('_1', '_2') for k in self._names.values()] +
@@ -1085,7 +1054,6 @@
         attrs += ['seed', 'scales', 'scales_timing', 'scales_loss', 'scales_finished',
                   'store_progress', 'save_progress', 'save_path', 'synthesis_target',
                   'coarse_to_fine']
->>>>>>> 649a8c50
         super().save(file_path, save_model_reduced, attrs, ['model_1', 'model_2'])
 
     @classmethod
