--- conflicted
+++ resolved
@@ -1,22 +1,9 @@
 from . import simulate as simul
 from . import synthesize as synth
 from . import metric
-<<<<<<< HEAD
 from . import tools
 from .tools import *
-=======
-# from . import learn as learn
-
-from .tools.conv import *
-from .tools.signal import *
-from .tools.stats import *
-from .tools.display import *
-from .tools.data import *
-from .tools import optim
-from .tools import external
-
 from .tools.metamer_utils import *
->>>>>>> 1d46bc67
 
 # from . import learn as learn
 from .version import version as __version__