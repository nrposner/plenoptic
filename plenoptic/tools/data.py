import torch
import numpy as np
from pyrtools import synthetic_images, blurDn
import matplotlib.pyplot as plt
import os.path as op
from .signal import rescale
import imageio
from skimage import color
import warnings
from glob import glob


DATA_PATH = op.join(op.dirname(op.realpath(__file__)), '..', '..', 'data')


def to_numpy(x):
    r"""cast tensor to numpy in the most conservative way possible

    Parameters
    ----------------
    x: `torch.Tensor`
       Tensor to be converted to `numpy.ndarray` on CPU.
    """

    try:
        x = x.detach().cpu().numpy().astype(np.float32)
    except AttributeError:
        # in this case, it's already a numpy array
        pass
    return x


def load_images(paths, as_gray=True):
    r"""Correctly load in images

    Our models and synthesis methods expect their inputs to be 4d
    float32 images: (batch, channel, height, width), where the batch
    dimension contains multiple images and channel contains something
    like RGB or color channel. This function helps you get your inputs
    into that format. It accepts either a single file, a list of files,
    or a single directory containing images, will load them in,
    normalize them to lie between 0 and 1, convert them to float32,
    optionally convert them to grayscale, make them tensors, and get
    them into the right shape.

    Parameters
    ----------
    paths : str or list
        A str or list of strs. If a list, must contain paths of image
        files. If a str, can either be the path of a single image file
        or of a single directory. If a directory, we try to load every
        file it contains (using imageio.imwrite) and skip those we
        cannot (thus, for efficiency you should not point this to a
        directory with lots of non-image files). This is NOT recursive.
    as_gray : bool, optional
        Whether to convert the images into grayscale or not after
        loading them. If False, we do nothing. If True, we call
        skimage.color.rgb2gray on them.

    Returns
    -------
    images : torch.tensor
        4d tensor containing the images
    """
    if isinstance(paths, str):
        if op.isfile(paths):
            paths = [paths]
        elif op.isdir(paths):
            paths = glob(op.join(paths, '*'))
        else:
            raise Exception("paths must either a single file, a list of files, or a single "
                            "directory, unsure what to do with %s!" % paths)
    images = []
    for p in paths:
        try:
            im = imageio.imread(p)
        except ValueError:
            warnings.warn("Unable to load in file %s, it's probably not an image, skipping..." % p)
            continue
        # make it a float32 array with values between 0 and 1
        im = im / np.iinfo(im.dtype).max
        if as_gray:
            im = color.rgb2gray(im)
        images.append(im)
    try:
        images = torch.tensor(images, dtype=torch.float32)
    except ValueError:
        raise Exception("Concatenating the images into a tensor raised a ValueError! This probably"
                        " means that not all images are the same size.")
    if as_gray:
        if images.ndimension() != 3:
            raise Exception("For loading in images as grayscale, this should be a 3d tensor!")
        images = images.unsqueeze(1)
    else:
        if images.ndimension() == 3:
            # either this was a single color image or multiple grayscale ones
            if len(paths) > 1:
                # then single color image, so add the batch dimension
                images = images.unsqueeze(0)
            else:
                # then multiple grayscales ones, so add channel dimension
                images = images.unsqueeze(1)
    if images.ndimension() != 4:
        raise Exception("Somehow ended up with other than 4 dimensions! Not sure how we got here")
    return images


def convert_float_to_int(im, dtype=np.uint8):
    r"""Convert image from float to 8 or 16 bit image

    We work with float images that lie between 0 and 1, but for saving
    them (either as png or in a numpy array), we want to convert them to
    8 or 16 bit integers. This function does that by multiplying it by
    the max value for the target dtype (255 for 8 bit 65535 for 16 bit)
    and then converting it to the proper type.

    We'll raise an exception if the max is higher than 1, in which case
    we have no idea what to do.

    Parameters
    ----------
    im : np.ndarray
        The image to convert
    dtype : {np.uint8, np.uint16}
        The target data type

    Returns
    -------
    im : np.ndarray
        The converted image, now with dtype=dtype

    """
    if im.max() > 1:
        raise Exception(f"all values of im must lie between 0 and 1, but max is {im.max()}")
    return (im * np.iinfo(dtype).max).astype(dtype)


def torch_complex_to_numpy(x):
    r""" convert a torch complex tensor (written as two stacked real and imaginary tensors)
    to a numpy complex array

    Parameters
    ----------------------
    x: `torch.Tensor`
        Tensor whose last dimension is size 2 where first component is the real component and the second is the
        imaginary component.
    """

    x_np = to_numpy(x)
    x_np = x_np[..., 0] + 1j * x_np[..., 1]
    return x_np



def make_basic_stimuli(size=256, requires_grad=True):
<<<<<<< HEAD

    assert size in [32, 64, 128, 256, 512], 'size not supported'
=======
    r""" Make a set of basic stimuli, useful for developping and debugging models

    Parameters
    ----------
    size: `int` in [8, 16, 32, 64, 128, 256]
        the stimuli will have `torch.Size([size, size])`
    requires_grad: `bool`
        weather to initialize the simuli with gradients

    Returns
    -------
    stimuli: `torch.FloatTensor` of shape [15, 1, size, size]
        the set of basic stiuli: [impulse, step_edge, ramp, bar, curv_edge,
                sine_grating, square_grating, polar_angle, angular_sine, zone_plate,
                fract, checkerboard, sawtooth, reptil_skin, image]
    """

>>>>>>> 649a8c50
    impulse = np.zeros((size, size))
    impulse[size // 2, size // 2] = 1

    step_edge = synthetic_images.square_wave(size=size, period=size + 1, direction=0, amplitude=1, phase=0)

    ramp = synthetic_images.ramp(size=size, direction=np.pi / 2, slope=1)

    bar = np.zeros((size, size))
    bar[size // 2 - size//10:size // 2 + size//10, size // 2 - 1:size // 2 + 1] = 1

    curv_edge = synthetic_images.disk(size=size, radius=size / 1.2, origin=(size, size))

    sine_grating = synthetic_images.sine(size) * synthetic_images.gaussian(size, covariance=size)

    square_grating = synthetic_images.square_wave(size, frequency=(.5, .5), phase=2 * np.pi / 3.)
    square_grating *= synthetic_images.gaussian(size, covariance=size)

    polar_angle = synthetic_images.polar_angle(size)

    angular_sine = synthetic_images.angular_sine(size, 6)

    zone_plate = synthetic_images.zone_plate(size)

    fract = synthetic_images.pink_noise(size, fract_dim=.8)

    checkerboard = plt.imread(op.join(DATA_PATH, 'checkerboard.pgm')).astype(float)
    # adjusting form 256 to desired size
<<<<<<< HEAD
    l = int(np.log2(256 // size))
    # for larger size use upConv
=======
    l = int(np.log2(checkerboard.shape[0] // size))
>>>>>>> 649a8c50
    checkerboard = blurDn(checkerboard, l, 'qmf9')

    sawtooth = plt.imread(op.join(DATA_PATH, 'sawtooth.pgm')).astype(float)
    sawtooth = blurDn(sawtooth, l, 'qmf9')

    reptil_skin = plt.imread(op.join(DATA_PATH, 'reptil_skin.pgm')).astype(float)
    reptil_skin = blurDn(reptil_skin, l, 'qmf9')

    image = plt.imread(op.join(DATA_PATH, 'einstein.png')).astype(float)[:,:,0]
    image = blurDn(image, l, 'qmf9')

    # image = plt.imread('/Users/pe/Pictures/umbrella.jpg').astype(float)
    # image = image[500:500+2**11,1000:1000+2**11,0]
    # image = pt.blurDn(image, 4, 'qmf9')

    stim = [impulse, step_edge, ramp, bar, curv_edge,
            sine_grating, square_grating, polar_angle, angular_sine, zone_plate,
            fract, checkerboard, sawtooth, reptil_skin, image]
    stim = [rescale(s) for s in stim]

    stimuli = torch.cat(
        [torch.tensor(s, dtype=torch.float32, requires_grad=requires_grad).unsqueeze(0).unsqueeze(0) for s in stim],
        dim=0)

    return stimuli


def polar_radius(size, exponent=1, origin=None, device=None):
    '''make distance-from-origin (r) matrix

    Compute a matrix of given size containing samples of a radial ramp
    function, raised to given exponent, centered at given origin.

    Arguments
    ---------
    size : `int` or `tuple`
        if an int, we assume the image should be of dimensions `(size,
        size)`. if a tuple, must be a 2-tuple of ints specifying the
        dimensions
    exponent : `float`
        the exponent of the radial ramp function.
    origin : `int`, `tuple`, or None
        the center of the image. if an int, we assume the origin is at
        `(origin, origin)`. if a tuple, must be a 2-tuple of ints
        specifying the origin (where `(0, 0)` is the upper left).  if
        None, we assume the origin lies at the center of the matrix,
        `(size+1)/2`.
    device : str or torch.device
        the device to create this tensor on

    Returns
    -------
    res : torch.tensor
        the polar radius matrix

    '''
    if not hasattr(size, '__iter__'):
        size = (size, size)

    if origin is None:
        origin = ((size[0]+1)/2., (size[1]+1)/2.)
    elif not hasattr(origin, '__iter__'):
        origin = (origin, origin)

    # for some reason, torch.meshgrid returns them in the opposite order
    # that np.meshgrid does. So, in order to get the same output, we
    # grab them as (yramp, xramp) instead of (xramp, yramp). similarly,
    # we have to reverse the order from (size[1], size[0]) to (size[0],
    # size[1])
    yramp, xramp = torch.meshgrid(torch.arange(1, size[0]+1, device=device)-origin[0],
                                  torch.arange(1, size[1]+1, device=device)-origin[1])

    if exponent <= 0:
        # zero to a negative exponent raises:
        # ZeroDivisionError: 0.0 cannot be raised to a negative power
        r = xramp ** 2 + yramp ** 2
        res = np.power(r, exponent / 2.0, where=(r != 0))
    else:
        res = (xramp ** 2 + yramp ** 2) ** (exponent / 2.0)
    return res


def polar_angle(size, phase=0, origin=None, device=None):
    '''make polar angle matrix (in radians)

    Compute a matrix of given size containing samples of the polar angle (in radians, CW from the
    X-axis, ranging from -pi to pi), relative to given phase, about the given origin pixel.

    Arguments
    ---------
    size : `int` or `tuple`
        if an int, we assume the image should be of dimensions `(size, size)`. if a tuple, must be
        a 2-tuple of ints specifying the dimensions
    phase : `float`
        the phase of the polar angle function (in radians, clockwise from the X-axis)
    origin : `int`, `tuple`, or None
        the center of the image. if an int, we assume the origin is at `(origin, origin)`. if a
        tuple, must be a 2-tuple of ints specifying the origin (where `(0, 0)` is the upper left).
        if None, we assume the origin lies at the center of the matrix, `(size+1)/2`.
    device : str or torch.device
        the device to create this tensor on

    Returns
    -------
    res : torch.tensor
        the polar angle matrix

    '''
    if not hasattr(size, '__iter__'):
        size = (size, size)

    if origin is None:
        origin = ((size[0]+1)/2., (size[1]+1)/2.)
    elif not hasattr(origin, '__iter__'):
        origin = (origin, origin)

    # for some reason, torch.meshgrid returns them in the opposite order
    # that np.meshgrid does. So, in order to get the same output, we
    # grab them as (yramp, xramp) instead of (xramp, yramp). similarly,
    # we have to reverse the order from (size[1], size[0]) to (size[0],
    # size[1])
    yramp, xramp = torch.meshgrid(torch.arange(1, size[0]+1, device=device)-origin[0],
                                  torch.arange(1, size[1]+1, device=device)-origin[1])

    res = torch.atan2(yramp, xramp)

    res = ((res+(np.pi-phase)) % (2*np.pi)) - np.pi

    return res


if __name__ == '__main__':
    make_basic_stimuli()<|MERGE_RESOLUTION|>--- conflicted
+++ resolved
@@ -153,10 +153,6 @@
 
 
 def make_basic_stimuli(size=256, requires_grad=True):
-<<<<<<< HEAD
-
-    assert size in [32, 64, 128, 256, 512], 'size not supported'
-=======
     r""" Make a set of basic stimuli, useful for developping and debugging models
 
     Parameters
@@ -174,7 +170,6 @@
                 fract, checkerboard, sawtooth, reptil_skin, image]
     """
 
->>>>>>> 649a8c50
     impulse = np.zeros((size, size))
     impulse[size // 2, size // 2] = 1
 
@@ -202,12 +197,7 @@
 
     checkerboard = plt.imread(op.join(DATA_PATH, 'checkerboard.pgm')).astype(float)
     # adjusting form 256 to desired size
-<<<<<<< HEAD
-    l = int(np.log2(256 // size))
-    # for larger size use upConv
-=======
     l = int(np.log2(checkerboard.shape[0] // size))
->>>>>>> 649a8c50
     checkerboard = blurDn(checkerboard, l, 'qmf9')
 
     sawtooth = plt.imread(op.join(DATA_PATH, 'sawtooth.pgm')).astype(float)
