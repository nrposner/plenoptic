"""various helpful utilities for plotting or displaying information
"""
import warnings
import torch
import numpy as np
import pyrtools as pt
import matplotlib.pyplot as plt
from .data import to_numpy
try:
    from IPython.display import HTML
except ImportError:
    warnings.warn("Unable to import IPython.display.HTML")


def imshow(image, vrange='indep1', zoom=1, title='', col_wrap=None, ax=None,
           cmap=None, plot_complex='rectangular', batch_idx=None,
           channel_idx=None, as_rgb=False, **kwargs):
    """Show image(s) correctly.

    This function shows images correctly, making sure that each element in the
    tensor corresponds to a pixel or an integer number of pixels, to avoid
    aliasing (NOTE: this guarantee only holds for the saved image; it should
    generally hold in notebooks as well, but will fail if, e.g., you plot an
    image that's 2000 pixels wide on an monitor 1000 pixels wide; the notebook
    handles the rescaling in a way we can't control).

    Arguments
    ---------
    image : torch.Tensor or list
        The images to display. Tensors should be 4d (batch, channel, height,
        width). List of tensors should be used for tensors of different height
        and width: all images will automatically be rescaled so they're
        displayed at the same height and width, thus, their heights and widths
        must be scalar multiples of each other.
    vrange : `tuple` or `str`
        If a 2-tuple, specifies the image values vmin/vmax that are mapped to
        the minimum and maximum value of the colormap, respectively. If a
        string:

        * `'auto0'`: all images have same vmin/vmax, which have the same absolute
                     value, and come from the minimum or maximum across all
                     images, whichever has the larger absolute value
        * `'auto/auto1'`: all images have same vmin/vmax, which are the
                          minimum/maximum values across all images
        * `'auto2'`: all images have same vmin/vmax, which are the mean (across
                     all images) minus/ plus 2 std dev (across all images)
        * `'auto3'`: all images have same vmin/vmax, chosen so as to map the
                     10th/90th percentile values to the 10th/90th percentile of
                     the display intensity range. For example: vmin is the 10th
                     percentile image value minus 1/8 times the difference
                     between the 90th and 10th percentile
        * `'indep0'`: each image has an independent vmin/vmax, which have the
                      same absolute value, which comes from either their
                      minimum or maximum value, whichever has the larger
                      absolute value.
        * `'indep1'`: each image has an independent vmin/vmax, which are their
                      minimum/maximum values
        * `'indep2'`: each image has an independent vmin/vmax, which is their
                      mean minus/plus 2 std dev
        * `'indep3'`: each image has an independent vmin/vmax, chosen so that
                      the 10th/90th percentile values map to the 10th/90th
                      percentile intensities.
    zoom : `float`
        ratio of display pixels to image pixels. if >1, must be an integer. If
        <1, must be 1/d where d is a a divisor of the size of the largest
        image.
    title : `str`, `list`, or None, optional
        Title for the plot. In addition to the specified title, we add a
        subtitle giving the plotted range and dimensionality (with zoom)
        * if `str`, will put the same title on every plot.
        * if `list`, all values must be `str`, must be the same length as img,
          assigning each title to corresponding image.
        * if None, no title will be printed (and subtitle will be removed).
    col_wrap : `int` or None, optional
        number of axes to have in each row. If None, will fit all axes in a
        single row.
    ax : `matplotlib.pyplot.axis` or None, optional
        if None, we make the appropriate figure. otherwise, we resize the axes
        so that it's the appropriate number of pixels (done by shrinking the
        bbox - if the bbox is already too small, this will throw an Exception!,
        so first define a large enough figure using either make_figure or
        plt.figure)
    cmap : matplotlib colormap, optional
        colormap to use when showing these images
    plot_complex : {'rectangular', 'polar', 'logpolar'}
        specifies handling of complex values.

        * `'rectangular'`: plot real and imaginary components as separate images
        * `'polar'`: plot amplitude and phase as separate images
        * `'logpolar'`: plot log_2 amplitude and phase as separate images
        for any other value, we raise a warning and default to rectangular.
    batch_idx : int or None, optional
        Which element from the batch dimension to plot. If None, we plot all.
    channel_idx : int or None, optional
        Which element from the channel dimension to plot. If None, we plot all.
        Note if this is an int, then `as_rgb=True` will fail, because we
        restrict the channels.
    as_rgb : bool, optional
        Whether to consider the channels as encoding RGB(A) values. If True, we
        attempt to plot the image in color, so your tensor must have 3 (or 4 if
        you want the alpha channel) elements in the channel dimension, or this
        will raise an Exception. If False, we plot each channel as a separate
        grayscale image.
    kwargs :
        Passed to `ax.imshow`

    Returns
    -------
    fig : `PyrFigure`
        figure containing the plotted images

    """
    if not isinstance(image, list):
        image = [image]
    images_to_plot = []
    for im in image:
        im = to_numpy(im)
        if im.shape[0] > 1 and batch_idx is not None:
            # this preserves the number of dimensions
            im = im[batch_idx:batch_idx+1]
        if channel_idx is not None:
            # this preserves the number of dimensions
            im = im[:, channel_idx:channel_idx+1]
        # allow RGB and RGBA
        if as_rgb:
            if im.shape[1] not in [3, 4]:
                raise Exception("If as_rgb is True, then channel must have 3 "
                                "or 4 elements!")
            im = im.transpose(0, 2, 3, 1)
            # want to insert a fake "channel" dimension here, so our putting it
            # into a list below works as expected
            im = im.reshape((im.shape[0], 1, *im.shape[1:]))
        elif im.shape[1] > 1 and im.shape[0] > 1:
            raise Exception("Don't know how to plot images with more than one channel and batch!"
                            " Use batch_idx / channel_idx to choose a subset for plotting")
        # by iterating through it twice, we make sure to peel apart the batch
        # and channel dimensions so that they each show up as a separate image.
        # because of how we've handled everything above, we know that im will
        # be (b,c,h,w) or (b,c,h,w,r) where r is the RGB(A) values
        for i in im:
            # at this point, i_ are all shape (h,w) or (h,w,r) and so we don't
            # squeeze, which could accidentally drop a dimension if h or w is a
            # singleton dimension
            images_to_plot.extend([i_ for i_ in i])
    return pt.imshow(images_to_plot, vrange=vrange, zoom=zoom, title=title,
                     col_wrap=col_wrap, ax=ax, cmap=cmap, plot_complex=plot_complex,
                     **kwargs)


def animshow(video, framerate=2., repeat=False, vrange='indep1', zoom=1,
             title='', col_wrap=None, ax=None, cmap=None,
             plot_complex='rectangular', batch_idx=None, channel_idx=None,
             as_rgb=False, **kwargs):
    """Animate video(s) correctly.

    This function animates videos correctly, making sure that each element in
    the tensor corresponds to a pixel or an integer number of pixels, to avoid
    aliasing (NOTE: this guarantee only holds for the saved animation (assuming
    video compression doesn't interfere); it should generally hold in notebooks
    as well, but will fail if, e.g., your video is 2000 pixels wide on an
    monitor 1000 pixels wide; the notebook handles the rescaling in a way we
    can't control).

    This functions returns the matplotlib FuncAnimation object. In order to
    view it in a Jupyter notebook, use the
    ``plenoptic.convert_anim_to_html(anim)`` function. In order to save, use
    ``anim.save(filename)`` (note for this that you'll need the appropriate
    writer installed and on your path, e.g., ffmpeg, imagemagick, etc).

    Arguments
    ---------
    video : torch.Tensor or list
        The videos to display. Tensors should be 5d (batch, channel, time,
        height, width). List of tensors should be used for tensors of different
        height and width: all videos will automatically be rescaled so they're
        displayed at the same height and width, thus, their heights and widths
        must be scalar multiples of each other. Videos must all have the same
        number of frames as well.
    framerate : `float`
        Temporal resolution of the video, in Hz (frames per second).
    repeat : `bool`
        whether to loop the animation or just play it once
    vrange : `tuple` or `str`
        If a 2-tuple, specifies the image values vmin/vmax that are mapped to
        the minimum and maximum value of the colormap, respectively. If a
        string:

        * `'auto0'`: all images have same vmin/vmax, which have the same absolute
                     value, and come from the minimum or maximum across all
                     images, whichever has the larger absolute value
        * `'auto/auto1'`: all images have same vmin/vmax, which are the
                          minimum/maximum values across all images
        * `'auto2'`: all images have same vmin/vmax, which are the mean (across
                     all images) minus/ plus 2 std dev (across all images)
        * `'auto3'`: all images have same vmin/vmax, chosen so as to map the
                     10th/90th percentile values to the 10th/90th percentile of
                     the display intensity range. For example: vmin is the 10th
                     percentile image value minus 1/8 times the difference
                     between the 90th and 10th percentile
        * `'indep0'`: each image has an independent vmin/vmax, which have the
                      same absolute value, which comes from either their
                      minimum or maximum value, whichever has the larger
                      absolute value.
        * `'indep1'`: each image has an independent vmin/vmax, which are their
                      minimum/maximum values
        * `'indep2'`: each image has an independent vmin/vmax, which is their
                      mean minus/plus 2 std dev
        * `'indep3'`: each image has an independent vmin/vmax, chosen so that
                      the 10th/90th percentile values map to the 10th/90th
                      percentile intensities.
    zoom : `float`
        ratio of display pixels to image pixels. if >1, must be an integer. If
        <1, must be 1/d where d is a a divisor of the size of the largest
        image.
    title : `str`, `list`, or None, optional
        Title for the plot. In addition to the specified title, we add a
        subtitle giving the plotted range and dimensionality (with zoom)
        * if `str`, will put the same title on every plot.
        * if `list`, all values must be `str`, must be the same length as img,
          assigning each title to corresponding image.
        * if None, no title will be printed (and subtitle will be removed).
    col_wrap : `int` or None, optional
        number of axes to have in each row. If None, will fit all axes in a
        single row.
    ax : `matplotlib.pyplot.axis` or None, optional
        if None, we make the appropriate figure. otherwise, we resize the axes
        so that it's the appropriate number of pixels (done by shrinking the
        bbox - if the bbox is already too small, this will throw an Exception!,
        so first define a large enough figure using either
        pyrtools.make_figure or plt.figure)
    cmap : matplotlib colormap, optional
        colormap to use when showing these images
    plot_complex : {'rectangular', 'polar', 'logpolar'}
        specifies handling of complex values.

        * `'rectangular'`: plot real and imaginary components as separate images
        * `'polar'`: plot amplitude and phase as separate images
        * `'logpolar'`: plot log_2 amplitude and phase as separate images
        for any other value, we raise a warning and default to rectangular.
    batch_idx : int or None, optional
        Which element from the batch dimension to plot. If None, we plot all.
    channel_idx : int or None, optional
        Which element from the channel dimension to plot. If None, we plot all.
        Note if this is an int, then `as_rgb=True` will fail, because we
        restrict the channels.
    as_rgb : bool, optional
        Whether to consider the channels as encoding RGB(A) values. If True, we
        attempt to plot the image in color, so your tensor must have 3 (or 4 if
        you want the alpha channel) elements in the channel dimension, or this
        will raise an Exception. If False, we plot each channel as a separate
        grayscale image.
    kwargs :
        Passed to `ax.imshow`

    Returns
    -------
    anim : matplotlib.animation.FuncAnimation
        The animation object. In order to view, must convert to HTML
        or save.

    Notes
    -----

    By default, we use the ffmpeg backend, which requires that you have
    ffmpeg installed and on your path (https://ffmpeg.org/download.html).
    To use a different, use the matplotlib rcParams:
    `matplotlib.rcParams['animation.writer'] = writer`, see
    https://matplotlib.org/stable/api/animation_api.html#writer-classes for
    more details.

    For displaying in a jupyter notebook, ffmpeg appears to be required.

    """
    if not isinstance(video, list):
        video = [video]
    videos_to_show = []
    for vid in video:
        vid = to_numpy(vid)
        if vid.shape[0] > 1 and batch_idx is not None:
            # this preserves the number of dimensions
            vid = vid[batch_idx:batch_idx+1]
        if channel_idx is not None:
            # this preserves the number of dimensions
            vid = vid[:, channel_idx:channel_idx+1]
        # allow RGB and RGBA
        if as_rgb:
            if vid.shape[1] not in [3, 4]:
                raise Exception("If as_rgb is True, then channel must have 3 "
                                "or 4 elements!")
            vid = vid.transpose(0, 2, 3, 4, 1)
            # want to insert a fake "channel" dimension here, so our putting it
            # into a list below works as expected
            vid = vid.reshape((vid.shape[0], 1, *vid.shape[1:]))
        elif vid.shape[1] > 1 and vid.shape[0] > 1:
            raise Exception("Don't know how to plot images with more than one channel and batch!"
                            " Use batch_idx / channel_idx to choose a subset for plotting")
        # by iterating through it twice, we make sure to peel apart the batch
        # and channel dimensions so that they each show up as a separate video.
        # because of how we've handled everything above, we know that vid will
        # be (b,c,t,h,w) or (b,c,t,h,w,r) where r is the RGB(A) values
        for v in vid:
            videos_to_show.extend([v_.squeeze() for v_ in v])
    return pt.animshow(videos_to_show, framerate=framerate, as_html5=False,
                       repeat=repeat, vrange=vrange, zoom=zoom, title=title,
                       col_wrap=col_wrap, ax=ax, cmap=cmap,
                       plot_complex=plot_complex, **kwargs)


<<<<<<< HEAD
def convert_pyrshow(pyr_coeffs, image_index=0, channel=0, **kwargs):
    r"""Wrapper that makes outputs of the steerable pyramids compatible
    with the display functions of pyrtools.
    Selects pyramid coefficients corresponding to 'image_index' out of
    the images in the batch, and to 'channel' out of the channel indexes
    (eg. RGB channels that undergo steerable pyramid independently)
=======
def pyrshow(pyr_coeffs, vrange='indep1', zoom=1, show_residuals=True,
            cmap=None, plot_complex='rectangular', batch_idx=0, channel_idx=0,
            **kwargs):
    r"""Display steerable pyramid coefficients in orderly fashion.

    This function uses ``imshow`` to show the coefficients of the steeable
    pyramid, such that each scale shows up on a single row, with each scale in
    a given column.

    Note that unlike imshow, we can only show one batch or channel at a time
>>>>>>> 7422ac31

    Parameters
    ----------
    pyr_coeffs : `dict`
<<<<<<< HEAD
                pyramid coefficients in the standard dictionary format as
                specified in Steerable_Pyramid_Freq
    image_index : `int` in [0, batch_size]
                  index of the image you would like to select from the batch
                  of coefficients
    channel: `int`
             index of channel to select for image display
             for grayscale images this will be 0.

    Examples
    --------
        # sampling two random images, each with three channels
        >>> size = 32
        >>> signal = torch.randn(2, 3, size, size)
        >>> SPF = po.simul.Steerable_Pyramid_Freq((size, size), order=3,
                                height=3, is_complex=True, downsample=False)
        >>> pyr = SPF(signal)
        >>> po.pyrshow(pyr, image_index=1, channel=2, is_complex=True,
                       plot_complex='polar', zoom=3);
    """
=======
        pyramid coefficients in the standard dictionary format as returned by
        ``SteerablePyramidFreq.forward()``
    vrange : `tuple` or `str`
        If a 2-tuple, specifies the image values vmin/vmax that are mapped to
        the minimum and maximum value of the colormap, respectively. If a
        string:
>>>>>>> 7422ac31

        * `'auto0'`: all images have same vmin/vmax, which have the same absolute
                     value, and come from the minimum or maximum across all
                     images, whichever has the larger absolute value
        * `'auto/auto1'`: all images have same vmin/vmax, which are the
                          minimum/maximum values across all images
        * `'auto2'`: all images have same vmin/vmax, which are the mean (across
                     all images) minus/ plus 2 std dev (across all images)
        * `'auto3'`: all images have same vmin/vmax, chosen so as to map the
                     10th/90th percentile values to the 10th/90th percentile of
                     the display intensity range. For example: vmin is the 10th
                     percentile image value minus 1/8 times the difference
                     between the 90th and 10th percentile
        * `'indep0'`: each image has an independent vmin/vmax, which have the
                      same absolute value, which comes from either their
                      minimum or maximum value, whichever has the larger
                      absolute value.
        * `'indep1'`: each image has an independent vmin/vmax, which are their
                      minimum/maximum values
        * `'indep2'`: each image has an independent vmin/vmax, which is their
                      mean minus/plus 2 std dev
        * `'indep3'`: each image has an independent vmin/vmax, chosen so that
                      the 10th/90th percentile values map to the 10th/90th
                      percentile intensities.
    zoom : `float`
        ratio of display pixels to image pixels. if >1, must be an integer. If
        <1, must be 1/d where d is a a divisor of the size of the largest
        image.
    show_residuals : `bool`
        whether to display the residual bands (lowpass, highpass depending on the pyramid type)
    cmap : matplotlib colormap, optional
        colormap to use when showing these images
    plot_complex : {'rectangular', 'polar', 'logpolar'}
        specifies handling of complex values.

        * `'rectangular'`: plot real and imaginary components as separate images
        * `'polar'`: plot amplitude and phase as separate images
        * `'logpolar'`: plot log_2 amplitude and phase as separate images
        for any other value, we raise a warning and default to rectangular.
    batch_idx : int, optional
        Which element from the batch dimension to plot.
    channel_idx : int, optional
        Which element from the channel dimension to plot.
    kwargs :
        Passed on to ``pyrtools.pyrshow``

    Returns
    -------
    fig: `PyrFigure`
        the figure displaying the coefficients.

    """
    pyr_coeffvis = {}
    is_complex = False
    for k, v in pyr_coeffs.items():
        im = to_numpy(v)
        if np.iscomplex(im).any():
            is_complex = True
        # this removes only the first (batch) dimension
        im = im[batch_idx:batch_idx+1].squeeze(0)
        # this removes only the first (now channel) dimension
        im = im[channel_idx:channel_idx+1].squeeze(0)
        # because of how we've handled everything above, we know that im will
        # be (h,w).
        pyr_coeffvis[k] = im

    return pt.pyrshow(pyr_coeffvis, is_complex=is_complex, vrange=vrange,
                      zoom=zoom, cmap=cmap, plot_complex=plot_complex,
                      show_residuals=show_residuals, **kwargs)


def clean_up_axes(ax, ylim=None, spines_to_remove=['top', 'right', 'bottom'],
                  axes_to_remove=['x']):
    r"""Clean up an axis, as desired when making a stem plot of the representation

    Parameters
    ----------
    ax : `matplotlib.pyplot.axis`
        The axis to clean up.
    ylim : `tuple`, False, or None
        If a tuple, the y-limits to use for this plot. If None, we use the
        default, slightly adjusted so that the minimum is 0. If False,
        we do nothing.
    spines_to_remove : `list`
        Some combination of 'top', 'right', 'bottom', and 'left'. The spines we
        remove from the axis.
    axes_to_remove : `list`
        Some combination of 'x', 'y'. The axes to set as invisible.

    Returns
    -------
    ax : matplotlib.pyplot.axis
        The cleaned-up axis

    """
    if spines_to_remove is None:
        spines_to_remove = ['top', 'right', 'bottom']
    if axes_to_remove is None:
        axes_to_remove = ['x']

    if ylim is not None:
        if ylim:
            ax.set_ylim(ylim)
    else:
        ax.set_ylim((0, ax.get_ylim()[1]))
    if 'x' in axes_to_remove:
        ax.xaxis.set_visible(False)
    if 'y' in axes_to_remove:
        ax.yaxis.set_visible(False)
    for s in spines_to_remove:
        ax.spines[s].set_visible(False)
    return ax


def update_stem(stem_container, ydata):
    r"""Update the information in a stem plot

    We update the information in a single stem plot to match that given
    by ``ydata``. We update the position of the markers and and the
    lines connecting them to the baseline, but we don't change the
    baseline at all and assume that the xdata shouldn't change at all.

    This requires that the initial ``plt.stem`` be called with the
    argument ``use_line_collection=True``, as will be the default in
    matplotlib 3.3 (this improves efficiency, so you should do it
    anyway)

    Parameters
    ----------
    stem_container : `matplotlib.container.StemContainer`
        Single container for the artists created in a ``plt.stem``
        plot. It can be treated like a namedtuple ``(markerline,
        stemlines, baseline)``. In order to get this from an axis
        ``ax``, try ``ax.containers[0]`` (obviously if you have more
        than one container in that axis, it may not be the first one).
    ydata : array_like
        The new y-data to show on the plot. Importantly, must be the
        same length as the existing y-data.

    Returns
    -------
    stem_container : `matplotlib.container.StemContainer`
        The StemContainer containing the updated artists.

    """
    stem_container.markerline.set_ydata(ydata)
    try:
        segments = stem_container.stemlines.get_segments().copy()
    except AttributeError:
        raise Exception("We require that the initial stem plot be called with "
                        "use_line_collection=True in order to correctly update "
                        "it. This will significantly improve performance as "
                        "well.")
    for s, y in zip(segments, ydata):
        try:
            s[1, 1] = y
        except IndexError:
            # this happens when our segment array is 1x2 instead of 2x2,
            # which is the case when the data there is nan
            continue
    stem_container.stemlines.set_segments(segments)
    return stem_container


def rescale_ylim(axes, data):
    r"""rescale y-limits nicely

    We take the axes and set their limits to be ``(-y_max, y_max)``,
    where ``y_max=np.abs(data).max()``

    Parameters
    ----------
    axes : `list`
        A list of matplotlib axes to rescale
    data : array_like or dict
        The data to use when rescaling (or a dictiontary of those
        values)
    """
    data = data.cpu()
    def find_ymax(data):
        try:
            return np.abs(data).max()
        except RuntimeError:
            # then we need to call to_numpy on it because it needs to be
            # detached and converted to an array
            return np.abs(to_numpy(data)).max()
    try:
        y_max = find_ymax(data)
    except TypeError:
        # then this is a dictionary
        y_max = np.max([find_ymax(d) for d in data.values()])
    for ax in axes:
        ax.set_ylim((-y_max, y_max))


def convert_anim_to_html(anim):
    r"""convert a matplotlib animation object to HTML (for display)

    This is a simple little wrapper function that allows the animation
    to be displayed in a Jupyter notebook

    Parameters
    ----------
    anim : `matplotlib.animation.FuncAnimation`
        The animation object to convert to HTML
    """

    # to_html5_video will call savefig with a dpi kwarg, so our
    # custom figure class will raise a warning. we don't want to
    # worry people, so we go ahead and suppress it
    with warnings.catch_warnings():
        warnings.simplefilter("ignore", category=UserWarning)
        return HTML(anim.to_html5_video())


def clean_stem_plot(data, ax=None, title='', ylim=None, xvals=None, **kwargs):
    r"""convenience wrapper for plotting stem plots

    This plots the data, baseline, cleans up the axis, and sets the
    title

    Should not be called by users directly, but is a helper function for
    the various plot_representation() functions

    By default, stem plot would have a baseline that covers the entire
    range of the data. We want to be able to break that up visually (so
    there's a line from 0 to 9, from 10 to 19, etc), and passing xvals
    separately allows us to do that. If you want the default stem plot
    behavior, leave xvals as None.

    Parameters
    ----------
    data : `np.ndarray`
        The data to plot (as a stem plot)
    ax : `matplotlib.pyplot.axis` or `None`, optional
        The axis to plot the data on. If None, we plot on the current
        axis
    title : str or None, optional
        The title to put on the axis if not None. If None, we don't call
        ``ax.set_title`` (useful if you want to avoid changing the title
        on an existing plot)
    ylim : tuple or None, optional
        If not None, the y-limits to use for this plot. If None, we
        use the default, slightly adjusted so that the minimum is 0
    xvals : `tuple` or `None`, optional
        A 2-tuple of lists, containing the start (``xvals[0]``) and stop
        (``xvals[1]``) x values for plotting. If None, we use the
        default stem plot behavior.
    kwargs :
        passed to ax.stem

    Returns
    -------
    ax : `matplotlib.pyplot.axis`
        The axis with the plot

    Example
    -------
    We allow for breaks in the baseline value if we want to visually
    break up the plot, as we see below.

    ..plot::
      :include-source:

      import plenoptic as po
      import numpy as np
      import matplotlib.pyplot as plt
      # if ylim=None, as in this example, the minimum y-valuewill get
      # set to 0, so we want to make sure our values are all positive
      y = np.abs(np.random.randn(55))
      y[15:20] = np.nan
      y[35:40] = np.nan
      # we want to draw the baseline from 0 to 14, 20 to 34, and 40 to
      # 54, everywhere that we have non-NaN values for y
      xvals = ([0, 20, 40], [14, 34, 54])
      po.tools.display.clean_stem_plot(y,  xvals=xvals)
      plt.show()

    If we don't care about breaking up the x-axis, you can simply use
    the default xvals (``None``). In this case, this function will just
    clean up the plot a little bit

    ..plot::
      :include-source:

      import plenoptic as po
      import numpy as np
      import matplotlib.pyplot as plt
      # if ylim=None, as in this example, the minimum y-valuewill get
      # set to 0, so we want to make sure our values are all positive
      y = np.abs(np.random.randn(55))
      po.tools.display.clean_stem_plot(y)
      plt.show()

    """
    if ax is None:
        ax = plt.gca()
    if xvals is not None:
        basefmt = ' '
        ax.hlines(len(xvals[0])*[0], xvals[0], xvals[1], colors='C3',
                  zorder=10)
    else:
        # this is the default basefmt value
        basefmt = None
    ax.stem(data, basefmt=basefmt, use_line_collection=True, **kwargs)
    ax = clean_up_axes(ax, ylim, ['top', 'right', 'bottom'])
    if title is not None:
        ax.set_title(title)
    return ax


def _get_artists_from_axes(axes, data):
    """Grab artists from axes.

    For now, we only grab containers (stem plots), images, or lines

    See the docstring of :meth:`update_plot()` for details on how `axes` and
    `data` should be structured

    Parameters
    ----------
    axes : list or matplotlib.axes.Axes
        The axis/axes to update.
    data : torch.Tensor or dict
        The new data to plot.

    Returns
    -------
    artists : dict
        dictionary of artists for updating plots. values are the artists to
        use, keys are the corresponding keys for data

    """
    if not hasattr(axes, '__iter__'):
        # then we only have one axis, so we may be able to update more than one
        # data element.
        if len(axes.containers) > 0:
            data_check = 1
            artists = axes.containers
        elif len(axes.images) > 0:
            # images are weird, so don't check them like this
            data_check = None
            artists = axes.images
        elif len(axes.lines) > 0:
            data_check = 1
            artists = axes.lines
        elif len(axes.collections) > 0:
            data_check = 2
            artists = axes.collections
        if isinstance(data, dict):
            artists = {ax.get_label(): ax for ax in artists}
        else:
            if data_check == 1 and data.shape[1] != len(artists):
                raise Exception(f"data has {data.shape[1]} things to plot, but "
                                f"your axis contains {len(artists)} plotting artists, "
                                "so unsure how to continue! Pass data as a dictionary"
                                " with keys corresponding to the labels of the artists"
                                " to update to resolve this.")
            elif data_check == 2 and data.ndim > 2 and data.shape[-3] != len(artists):
                raise Exception(f"data has {data.shape[-3]} things to plot, but "
                                f"your axis contains {len(artists)} plotting artists, "
                                "so unsure how to continue! Pass data as a dictionary"
                                " with keys corresponding to the labels of the artists"
                                " to update to resolve this.")
    else:
        # then we have multiple axes, so we are only updating one data element
        # per plot
        artists = []
        for ax in axes:
            if len(ax.containers) == 1:
                data_check = 1
                artists.extend(ax.containers)
            elif len(ax.images) == 1:
                # images are weird, so don't check them like this
                data_check = None
                artists.extend(ax.images)
            elif len(ax.lines) == 1:
                artists.extend(ax.lines)
                data_check = 1
            elif len(ax.collections) == 1:
                artists.extend(ax.collections)
                data_check = 2
        if isinstance(data, dict):
            if len(data.keys()) != len(artists):
                raise Exception(f"data has {len(data.keys())} things to plot, but "
                                f"you passed {len(axes)} axes , so unsure how "
                                "to continue!")
            artists = {k: a for k, a in zip(data.keys(), artists)}
        else:
            if data_check == 1 and data.shape[1] != len(artists):
                raise Exception(f"data has {data.shape[1]} things to plot, but "
                                f"you passed {len(axes)} axes , so unsure how "
                                "to continue!")
            if data_check == 2 and data.ndim > 2 and data.shape[-3] != len(artists):
                raise Exception(f"data has {data.shape[-3]} things to plot, but "
                                f"you passed {len(axes)} axes , so unsure how "
                                "to continue!")
    if not isinstance(artists, dict):
        artists = {f"{i:02d}": a for i, a in enumerate(artists)}
    return artists


def update_plot(axes, data, model=None, batch_idx=0):
    r"""Update the information in some axes.

    This is used for creating an animation over time. In order to create
    the animation, we need to know how to update the matplotlib Artists,
    and this provides a simple way of doing that. It assumes the plot
    has been created by something like ``plot_representation``, which
    initializes all the artists.

    We can update stem plots, lines (as returned by ``plt.plot``), scatter
    plots, or images (RGB, RGBA, or grayscale).

    There are two modes for this:

    - single axis: axes is a single axis, which may contain multiple artists
      (all of the same type) to update. data should be a Tensor with multiple
      channels (one per artist in the same order) or be a dictionary whose keys
      give the label(s) of the corresponding artist(s) and whose values are
      Tensors.

    - multiple axes: axes is a list of axes, each of which contains a single
      artist to update (artists can be different types). data should be a
      Tensor with multiple channels (one per axis in the same order) or a
      dictionary with the same number of keys as axes, which we can iterate
      through in order, and whose values are Tensors.

    In all cases, data Tensors should be 3d (if the plot we're updating is a
    line or stem plot) or 4d (if it's an image or scatter plot).

    RGB(A) images are special, since we store that info along the channel
    dimension, so they only work with single-axis mode (which will only have a
    single artist, because that's how imshow works).

    If you have multiple axes, each with multiple artists you want to update,
    that's too complicated for us, and so you should write a
    ``model.update_plot()`` function which handles that.

    If ``model`` is set, we try to call ``model.update_plot()`` (which
    must also return artists). If model doesn't have an ``update_plot``
    method, then we try to figure out how to update the axes ourselves,
    based on the shape of the data.

    Parameters
    ----------
    axes : `list` or `matplotlib.pyplot.axis`
        The axis or list of axes to update. We assume that these are the axes
        created by ``plot_representation`` and so contain stem plots in the
        correct order.
    data : `torch.Tensor` or `dict`
        The new data to plot.
    model : `torch.nn.Module` or `None`, optional
        A differentiable model that tells us how to plot ``data``. See
        above for behavior if ``None``.
    batch_idx : int, optional
        Which index to take from the batch dimension

    Returns
    -------
    artists : `list`
        A list of the artists used to update the information on the
        plots

    """
    if isinstance(data, dict):
        for v in data.values():
            if v.ndim not in [3, 4]:
                raise Exception("update_plot expects 3 or 4 dimensional data"
                                "; unexpected behavior will result otherwise!"
                                f" Got data of shape {v.shape}")
    else:
        if data.ndim not in [3, 4]:
            raise Exception("update_plot expects 3 or 4 dimensional data"
                            "; unexpected behavior will result otherwise!"
                            f" Got data of shape {data.shape}")
    try:
        artists = model.update_plot(axes=axes, batch_idx=batch_idx, data=data)
    except AttributeError:
        ax_artists = _get_artists_from_axes(axes, data)
        artists = []
        if not isinstance(data, dict):
            data_dict = {}
            # check for RGBA images
            if len(ax_artists) == 1 and data.shape[1] > 1:
                # can't index into dict.values(), so use this work around
                # instead, as suggested
                # https://stackoverflow.com/questions/43629270/how-to-get-single-value-from-dict-with-single-entry
                try:
                    if next(iter(ax_artists.values())).get_array().data.ndim > 1:
                        # then this is an RGBA image
                        data_dict = {'00': data}
                except Exception as e:
                    raise Exception("Thought this was an RGB(A) image based on the number of "
                                    "artists and data shape, but something is off! "
                                    f"Original exception: {e}")
            else:
                for i, d in enumerate(data.unbind(1)):
                    # need to keep the shape the same because of how we
                    # check for shape below (unbinding removes a dimension,
                    # so we add it back)
                    data_dict[f'{i:02d}'] = d.unsqueeze(1)
            data = data_dict
        for k, d in data.items():
            try:
                art = ax_artists[k]
            except KeyError:
                # If the we're grabbing these labels from the line labels and
                # they were originally ints, they will get converted to
                # strings. this catches that
                art = ax_artists[str(k)]
            d = to_numpy(d[batch_idx]).squeeze()
            if d.ndim == 1:
                try:
                    # then it's a line
                    x, _ = art.get_data()
                    art.set_data(x, d)
                    artists.append(art)
                except AttributeError:
                    # then it's a stemplot
                    sc = update_stem(art, d)
                    artists.extend([sc.markerline, sc.stemlines])
            elif d.ndim == 2:
                try:
                    # then it's a grayscale image
                    art.set_data(d)
                    artists.append(art)
                except AttributeError:
                    # then it's a scatterplot
                    art.set_offsets(d)
                    artists.append(art)
            else:
                # then it's an RGB(A) image. for tensors, we put that dimension
                # in channel, but for images, it should be at the end
                art.set_data(np.moveaxis(d, 0, -1))
                artists.append(art)
    # make sure to always return a list
    if not isinstance(artists, list):
        artists = [artists]
    return artists


def plot_representation(model=None, data=None, ax=None, figsize=(5, 5),
                        ylim=False, batch_idx=0, title='', as_rgb=False):
    r"""Helper function for plotting model representation

    We are trying to plot ``data`` on ``ax``, using
    ``model.plot_representation`` method, if it has it, and otherwise
    default to a function that makes sense based on the shape of ``data``.

    All of these arguments are optional, but at least some of them need
    to be set:

    - If ``model`` is ``None``, we fall-back to a type of plot based on the
      shape of ``data``. If it looks image-like, we'll use ``plenoptic.imshow``
      and if it looks vector-like, we'll use ``plenoptic.clean_stem_plot``. If
      it's a dictionary, we'll assume each key, value pair gives the title and
      data to plot on a separate sub-plot.

    - If ``data`` is ``None``, we can only do something if
      ``model.plot_representation`` has some default behavior when
      ``data=None``; this is probably to plot its own ``representation``
      attribute. Thus, this will raise an Exception if both ``model`` and
      ``data`` are ``None``, because we have no idea what to plot then.

    - If ``ax`` is ``None``, we create a one-subplot figure using ``figsize``.
      If ``ax`` is not ``None``, we therefore ignore ``figsize``.

    - If ``ylim`` is ``None``, we call ``rescale_ylim``, which sets the axes'
      y-limits to be ``(-y_max, y_max)``, where ``y_max=np.abs(data).max()``.
      If it's ``False``, we do nothing.

    Parameters
    ----------
    model : `torch.nn.Module` or None, optional
        A differentiable model that tells us how to plot ``data``. See
        above for behavior if ``None``.
    data : `array_like`, `dict`, or `None`, optional
        The data to plot. See above for behavior if ``None``.
    ax : matplotlib.pyplot.axis or None, optional
        The axis to plot on. See above for behavior if ``None``.
    figsize : `tuple`, optional
        The size of the figure to create. Ignored if ``ax`` is not
        ``None``.
    ylim : `tuple`, `None`, or `False`, optional
        If not None, the y-limits to use for this plot. See above for
        behavior if ``None``. If False, we do nothing.
    batch_idx : `int`, optional
        Which index to take from the batch dimension
    title : `str`, optional
        The title to put above this axis. If you want no title, pass
        the empty string (``''``)
    as_rgb : bool, optional
        The representation can be image-like with multiple channels, and we
        have no way to determine whether it should be represented as an RGB
        image or not, so the user must set this flag to tell us. It will be
        ignored if the representation doesn't look image-like or if the
        model has its own plot_representation_error() method. Else, it will
        be passed to `po.imshow()`, see that methods docstring for details.

    Returns
    -------
    fig : matplotlib.figure.Figure
        The figure containing the plot

    """
    if ax is None:
        fig, ax = plt.subplots(1, 1, figsize=figsize)
    else:
        warnings.warn("ax is not None, so we're ignoring figsize...")
        fig = ax.figure
    try:
        # no point in passing figsize, because we've already created
        # and are passing an axis or are passing the user-specified one
        fig, axes = model.plot_representation(ylim=ylim, ax=ax, title=title,
                                              batch_idx=batch_idx,
                                              data=data)
    except AttributeError:
        if data is None:
            data = model.representation
        if not isinstance(data, dict):
            if title is None:
                title = 'Representation'
            data_dict = {}
            if not as_rgb:
                # then we peel apart the channels
                for i, d in enumerate(data.unbind(1)):
                    # need to keep the shape the same because of how we
                    # check for shape below (unbinding removes a dimension,
                    # so we add it back)
                    data_dict[title+'_%02d' % i] = d.unsqueeze(1)
            else:
                data_dict[title] = data
            data = data_dict
        else:
            warnings.warn("data has keys, so we're ignoring title!")
        # want to make sure the axis we're taking over is basically invisible.
        ax = clean_up_axes(ax, False,
                           ['top', 'right', 'bottom', 'left'], ['x', 'y'])
        axes = []
        if len(list(data.values())[0].shape) == 3:
            # then this is 'vector-like'
            gs = ax.get_subplotspec().subgridspec(min(4, len(data)),
                                                  int(np.ceil(len(data) / 4)))
            for i, (k, v) in enumerate(data.items()):
                ax = fig.add_subplot(gs[i % 4, i // 4])
                # only plot the specified batch, but plot each channel
                # in a separate call. there should probably only be one,
                # and if there's not you probably want to do things
                # differently
                for d in v[batch_idx]:
                    ax = clean_stem_plot(to_numpy(d), ax, k, ylim)
                axes.append(ax)
        elif len(list(data.values())[0].shape) == 4:
            # then this is 'image-like'
            gs = ax.get_subplotspec().subgridspec(int(np.ceil(len(data) / 4)),
                                                  min(4, len(data)))
            for i, (k, v) in enumerate(data.items()):
                ax = fig.add_subplot(gs[i // 4, i % 4])
                ax = clean_up_axes(ax,
                                   False, ['top', 'right', 'bottom', 'left'],
                                   ['x', 'y'])
                # only plot the specified batch
                imshow(v, batch_idx=batch_idx, title=title, ax=ax,
                       vrange='indep0', as_rgb=as_rgb)
                axes.append(ax)
            # because we're plotting image data, don't want to change
            # ylim at all
            ylim = False
        else:
            raise Exception("Don't know what to do with data of shape"
                            f" {data.shape}")
    if ylim is None:
        if isinstance(data, dict):
            data = torch.cat(list(data.values()), dim=2)
        rescale_ylim(axes, data)
    return fig<|MERGE_RESOLUTION|>--- conflicted
+++ resolved
@@ -306,14 +306,6 @@
                        plot_complex=plot_complex, **kwargs)
 
 
-<<<<<<< HEAD
-def convert_pyrshow(pyr_coeffs, image_index=0, channel=0, **kwargs):
-    r"""Wrapper that makes outputs of the steerable pyramids compatible
-    with the display functions of pyrtools.
-    Selects pyramid coefficients corresponding to 'image_index' out of
-    the images in the batch, and to 'channel' out of the channel indexes
-    (eg. RGB channels that undergo steerable pyramid independently)
-=======
 def pyrshow(pyr_coeffs, vrange='indep1', zoom=1, show_residuals=True,
             cmap=None, plot_complex='rectangular', batch_idx=0, channel_idx=0,
             **kwargs):
@@ -324,40 +316,16 @@
     a given column.
 
     Note that unlike imshow, we can only show one batch or channel at a time
->>>>>>> 7422ac31
 
     Parameters
     ----------
     pyr_coeffs : `dict`
-<<<<<<< HEAD
-                pyramid coefficients in the standard dictionary format as
-                specified in Steerable_Pyramid_Freq
-    image_index : `int` in [0, batch_size]
-                  index of the image you would like to select from the batch
-                  of coefficients
-    channel: `int`
-             index of channel to select for image display
-             for grayscale images this will be 0.
-
-    Examples
-    --------
-        # sampling two random images, each with three channels
-        >>> size = 32
-        >>> signal = torch.randn(2, 3, size, size)
-        >>> SPF = po.simul.Steerable_Pyramid_Freq((size, size), order=3,
-                                height=3, is_complex=True, downsample=False)
-        >>> pyr = SPF(signal)
-        >>> po.pyrshow(pyr, image_index=1, channel=2, is_complex=True,
-                       plot_complex='polar', zoom=3);
-    """
-=======
         pyramid coefficients in the standard dictionary format as returned by
         ``SteerablePyramidFreq.forward()``
     vrange : `tuple` or `str`
         If a 2-tuple, specifies the image values vmin/vmax that are mapped to
         the minimum and maximum value of the colormap, respectively. If a
         string:
->>>>>>> 7422ac31
 
         * `'auto0'`: all images have same vmin/vmax, which have the same absolute
                      value, and come from the minimum or maximum across all
