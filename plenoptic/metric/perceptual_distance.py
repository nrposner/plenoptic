--- conflicted
+++ resolved
@@ -10,12 +10,9 @@
 dirname = os.path.dirname(__file__)
 
 # TODO: clean up, test and document (MS)SSIM
-<<<<<<< HEAD
-=======
 
 def _gaussian(window_size=11, sigma=1.5):
     """Normalized, centered Gaussian
->>>>>>> 649a8c50
 
     1d Gaussian of size `window_size`, centered half-way, with variable std
     deviation, and sum of 1.
@@ -410,119 +407,4 @@
         dist.append(torch.sqrt(torch.mean((norm[key][0] - norm[key][1]) ** 2) + epsilon))
         dist.append(torch.sqrt(torch.mean((state[key][0] - state[key][1]) ** 2) + epsilon))
 
-    return torch.stack(dist).mean()
-
-
-# # TODO: Spectral Residual based Similarity
-# function sim = SR_SIM(image1, image2)
-# % ========================================================================
-# % SR_SIM Index with automatic downsampling, Version 1.0
-# % Copyright(c) 2011 Lin ZHANG
-# % All Rights Reserved.
-# %
-# % ----------------------------------------------------------------------
-# % Permission to use, copy, or modify this software and its documentation
-# % for educational and research purposes only and without fee is hereQ
-# % granted, provided that this copyright notice and the original authors'
-# % names appear on all copies and supporting documentation. This program
-# % shall not be used, rewritten, or adapted as the basis of a commercial
-# % software or hardware product without first obtaining permission of the
-# % authors. The authors make no representations about the suitability of
-# % this software for any purpose. It is provided "as is" without express
-# % or implied warranty.
-# %----------------------------------------------------------------------
-# %
-# % This is an implementation of the algorithm for calculating the
-# % Spectral Residual based Similarity (SR-SIM) index between two images. For
-# % more details, please refer to our paper:
-# % Lin Zhang and Hongyu Li, "SR-SIM: A fast and high performance IQA index based on spectral residual", in: Proc. ICIP 2012.
-# %
-# %----------------------------------------------------------------------
-# %
-# %Input : (1) image1: the first image being compared
-# %        (2) image2: the second image being compared
-# %
-# %Output: sim: the similarity score between two images, a real number
-# %
-# %-----------------------------------------------------------------------
-# [rows, cols, junk] = size(image1);
-# if junk == 3
-#     Y1 = 0.299 * double(image1(:,:,1)) + 0.587 * double(image1(:,:,2)) + 0.114 * double(image1(:,:,3));
-#     Y2 = 0.299 * double(image2(:,:,1)) + 0.587 * double(image2(:,:,2)) + 0.114 * double(image2(:,:,3));
-# else
-#     Y1 = double(image1);
-#     Y2 = double(image2);
-# end
-#
-# %%%%%%%%%%%%%%%%%%%%%%%%%
-# % Download the image
-# %%%%%%%%%%%%%%%%%%%%%%%%%
-# minDimension = min(rows,cols);
-# F = max(1,round(minDimension / 256));
-# aveKernel = fspecial('average',F);
-#
-# aveY1 = conv2(Y1, aveKernel,'same');
-# aveY2 = conv2(Y2, aveKernel,'same');
-# Y1 = aveY1(1:F:rows,1:F:cols);
-# Y2 = aveY2(1:F:rows,1:F:cols);
-#
-# %%%%%%%%%%%%%%%%%%%%%%%%%
-# % Calculate the visual saliency maps
-# %%%%%%%%%%%%%%%%%%%%%%%%%
-# saliencyMap1 = spectralResidueSaliency(Y1);
-# saliencyMap2 = spectralResidueSaliency(Y2);
-# %%%%%%%%%%%%%%%%%%%%%%%%%
-# % Calculate the gradient map
-# %%%%%%%%%%%%%%%%%%%%%%%%%
-# dx = [3 0 -3; 10 0 -10;  3  0 -3]/16;
-# dy = [3 10 3; 0  0   0; -3 -10 -3]/16;
-# IxY1 = conv2(Y1, dx, 'same');
-# IyY1 = conv2(Y1, dy, 'same');
-# gradientMap1 = sqrt(IxY1.^2 + IyY1.^2);
-#
-# IxY2 = conv2(Y2, dx, 'same');
-# IyY2 = conv2(Y2, dy, 'same');
-# gradientMap2 = sqrt(IxY2.^2 + IyY2.^2);
-#
-# %%%%%%%%%%%%%%%%%%%%%%%%%
-# % Calculate the SR-SIM
-# %%%%%%%%%%%%%%%%%%%%%%%%%
-# C1 = 0.40; %fixed
-# C2 = 225;
-# alpha = 0.50;%fixed
-#
-# GBVSSimMatrix = (2 * saliencyMap1 .* saliencyMap2 + C1) ./ (saliencyMap1.^2 + saliencyMap2.^2 + C1);
-# gradientSimMatrix = (2*gradientMap1.*gradientMap2 + C2) ./(gradientMap1.^2 + gradientMap2.^2 + C2);
-#
-# weight = max(saliencyMap1, saliencyMap2);
-# SimMatrix = GBVSSimMatrix .* (gradientSimMatrix .^ alpha) .* weight;
-# sim = sum(sum(SimMatrix)) / sum(weight(:));
-#
-# return;
-#
-# %%%%%%%%%%%%%%%%%%%%%%%%%%%%%%%%%%%%%%%%%%%%%%%%%%%%%
-# function saliencyMap = spectralResidueSaliency(image)
-# %this function is used to calculate the visual saliency map for the given
-# %image using the spectral residue method proposed by Xiaodi Hou and Liqing
-# %Zhang. For more details about this method, you can refer to the paper:
-# %Saliency detection: a spectral residual approach.
-#
-# %there are some parameters needed to be adjusted
-# scale = 0.25; %fixed
-# aveKernelSize = 3; %fixed
-# gauSigma = 3.8; %fixed
-# gauSize = 10; %fixed
-#
-# inImg = imresize(image, scale);
-#
-# %%%% Spectral Residual
-# myFFT = fft2(inImg);
-# myLogAmplitude = log(abs(myFFT));
-# myPhase = angle(myFFT);
-#
-# mySpectralResidual = myLogAmplitude - imfilter(myLogAmplitude, fspecial('average', aveKernelSize), 'replicate');
-# saliencyMap = abs(ifft2(exp(mySpectralResidual + 1i*myPhase))).^2;
-#
-# %%%% After Effect
-# saliencyMap = mat2gray(imfilter(saliencyMap, fspecial('gaussian', [gauSize, gauSize], gauSigma)));
-# saliencyMap = imresize(saliencyMap,[size(image,1) size(image,2)]);+    return torch.stack(dist).mean()