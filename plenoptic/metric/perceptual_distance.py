import numpy as np
import torch
import torch.nn.functional as F
import warnings

from ..simulate.canonical_computations import LaplacianPyramid, Steerable_Pyramid_Freq
from ..simulate.canonical_computations.filters import circular_gaussian2d
from ..simulate.canonical_computations.non_linearities import local_gain_control
from ..tools.conv import same_padding

import os
import pickle

dirname = os.path.dirname(__file__)


def _ssim_parts(img1, img2, dynamic_range, pad=False):
    """Calcluates the various components used to compute SSIM

    This should not be called by users directly, but is meant to assist for
    calculating SSIM and MS-SSIM.

    Parameters
    ----------
    img1 : torch.Tensor
        4d tensor with first image to compare
    img2 : torch.Tensor
        4d tensor with second image to compare. Must have the same height and
        width (last two dimensions) as `img1`
    dynamic_range : int, optional.
        dynamic range of the images. Note we assume that both images have the
        same dynamic range. 1, the default, is appropriate for float images
        between 0 and 1, as is common in synthesis. 2 is appropriate for float
        images between -1 and 1, and 255 is appropriate for standard 8-bit
        integer images. We'll raise a warning if it looks like your value is
        not appropriate for `img1` or `img2`, but will calculate it anyway.
    pad : {False, 'constant', 'reflect', 'replicate', 'circular'}, optional
        If not False, how to pad the image for the convolutions computing the
        local average of each image. See `torch.nn.functional.pad` for how
        these work.

    """
    img_ranges = torch.tensor([[img1.min(), img1.max()], [img2.min(), img2.max()]])
    if dynamic_range == 1:
        if (img_ranges > 1).any() or (img_ranges < 0).any():
            warnings.warn("dynamic_range is 1 but image range falls outside [0, 1]"
                          f" img1: {img_ranges[0]}, img2: {img_ranges[1]}. "
                          "Continuing anyway...")
    elif dynamic_range == 2:
        if (img_ranges > 1).any() or (img_ranges < -1).any():
            warnings.warn("dynamic_range is 2 but image range falls outside [-1, 1]"
                          f" img1: {img_ranges[0]}, img2: {img_ranges[1]}. "
                          "Continuing anyway...")
    elif dynamic_range == 255:
        if (img_ranges > 255).any() or (img_ranges < 0).any():
            warnings.warn("dynamic_range is 255 but image range falls outside [0, 255]"
                          f" img1: {img_ranges[0]}, img2: {img_ranges[1]}. "
                          "Continuing anyway...")
    (n_batches, n_channels, height, width) = img1.shape
    if n_channels > 1 or img2.shape[1] > 1:
        warnings.warn("SSIM was developed on grayscale images, so the channel dimension "
                      "is treated as another batch dimension.")
    if img2.shape[-2:] != (height, width):
        raise Exception("img1 and img2 must have the same height and width!")
    if n_batches != img2.shape[0]:
        if n_batches != 1 and img2.shape[0] != 1:
            raise Exception("Either img1 and img2 should have the same of "
                            "elements in the batch dimension, or one of "
                            "them should be 1! But got shapes "
                            f"{img1.shape}, {img2.shape} instead")

    real_size = min(11, height, width)
    std = torch.tensor(1.5).to(img1.device)
<<<<<<< HEAD
    window = circular_gaussian2d(real_size, std=std)
=======
    window = circular_gaussian2d(real_size, std, n_channels)
>>>>>>> 262ec06c

    # these two checks are guaranteed with our above bits, but if we add
    # ability for users to set own window, they'll be necessary
    window_sum = window.sum((-1, -2))
    if not torch.allclose(window_sum, torch.ones_like(window_sum)):
        print(window.sum((-1, -2)))
        warnings.warn("window should have sum of 1! normalizing...")
        window = window / window.sum((-1, -2), keepdim=True)
    if window.ndim != 4:
        raise Exception("window must have 4 dimensions!")

    if pad is not False:
        img1 = same_padding(img1, (real_size, real_size), pad_mode=pad)
        img2 = same_padding(img2, (real_size, real_size), pad_mode=pad)

    def windowed_average(img):
        padd = 0
        (n_batches, n_channels, _, _) = img.shape
        img = img.reshape(n_batches * n_channels, 1, img.shape[2], img.shape[3])
        img_average = F.conv2d(img, window, padding=padd)
        img_average = img_average.reshape(n_batches, n_channels, img_average.shape[2], img_average.shape[3])
        return img_average

    mu1 = windowed_average(img1)
    mu2 = windowed_average(img2)

    mu1_sq = mu1.pow(2)
    mu2_sq = mu2.pow(2)
    mu1_mu2 = mu1 * mu2

    sigma1_sq = windowed_average(img1 * img1) - mu1_sq
    sigma2_sq = windowed_average(img2 * img2) - mu2_sq
    sigma12 = windowed_average(img1 * img2) - mu1_mu2

    C1 = (0.01 * dynamic_range) ** 2
    C2 = (0.03 * dynamic_range) ** 2

    # SSIM is the product of a luminance component, a contrast component, and a
    # structure component. The contrast-structure component has to be separated
    # when computing MS-SSIM.
    luminance_map = (2 * mu1_mu2 + C1) / (mu1_sq + mu2_sq + C1)
    contrast_structure_map = (2.0 * sigma12 + C2) / (sigma1_sq + sigma2_sq + C2)
    map_ssim = luminance_map * contrast_structure_map

    # the weight used for stability
    weight = torch.log((1 + sigma1_sq/C2) * (1 + sigma2_sq/C2))
    return map_ssim, contrast_structure_map, weight


def ssim(img1, img2, weighted=False, dynamic_range=1, pad=False):
    r"""Structural similarity index

    As described in [1]_, the structural similarity index (SSIM) is a
    perceptual distance metric, giving the distance between two images. SSIM is
    based on three comparison measurements between the two images: luminance,
    contrast, and structure. All of these are computed convolutionally across the
    images. See the references for more information.

    This implementation follows the original implementation, as found at [2]_,
    as well as providing the option to use the weighted version used in [4]_
    (which was shown to consistently improve the image quality prediction on
    the LIVE database).

    Note that this is a similarity metric (not a distance), and so 1 means the
    two images are identical and 0 means they're very different. When the two
    images are negatively correlated, SSIM can be negative. SSIM is bounded
    between -1 and 1.

    This function returns the mean SSIM, a scalar-valued metric giving the
    average over the whole image. For the SSIM map (showing the computed value
    across the image), call `ssim_map`.

    Parameters
    ----------
    img1 : torch.Tensor
        4d tensor with first image to compare
    img2 : torch.Tensor
        4d tensor with second image to compare. Must have the same height and
        width (last two dimensions) as `img1`
    weighted : bool, optional
        whether to use the original, unweighted SSIM version (`False`) as used
        in [1]_ or the weighted version (`True`) as used in [4]_. See Notes
        section for the weight
    dynamic_range : int, optional.
        dynamic range of the images. Note we assume that both images have the
        same dynamic range. 1, the default, is appropriate for float images
        between 0 and 1, as is common in synthesis. 2 is appropriate for float
        images between -1 and 1, and 255 is appropriate for standard 8-bit
        integer images. We'll raise a warning if it looks like your value is
        not appropriate for `img1` or `img2`, but will calculate it anyway.
    pad : {False, 'constant', 'reflect', 'replicate', 'circular'}, optional
        If not False, how to pad the image for the convolutions computing the
        local average of each image. See `torch.nn.functional.pad` for how
        these work.

    Returns
    ------
    mssim : torch.Tensor
        2d tensor of shape (batch, channel) containing the mean SSIM for each
        image, averaged over the whole image

    Notes
    -----
    The weight used when `weighted=True` is:

    .. math::
       \log((1+\frac{\sigma_1^2}{C_2})(1+\frac{\sigma_2^2}{C_2}))

    where :math:`sigma_1^2` and :math:`sigma_2^2` are the variances of `img1`
    and `img2`, respectively, and :math:`C_2` is a constant which depends on
    `dynamic_range`. See [4]_ for more details.

    References
    ----------
    .. [1] Z. Wang, A. C. Bovik, H. R. Sheikh, and E. P. Simoncelli, "Image
       quality assessment: From error measurement to structural similarity"
       IEEE Transactions on Image Processing, vol. 13, no. 1, Jan. 2004.
    .. [2] [matlab code](https://www.cns.nyu.edu/~lcv/ssim/ssim_index.m)
    .. [3] [project page](https://www.cns.nyu.edu/~lcv/ssim/)
    .. [4] Wang, Z., & Simoncelli, E. P. (2008). Maximum differentiation (MAD)
       competition: A methodology for comparing computational models of
       perceptual discriminability. Journal of Vision, 8(12), 1–13.
       http://dx.doi.org/10.1167/8.12.8

    """
    # these are named map_ssim instead of the perhaps more natural ssim_map
    # because that's the name of a function
    map_ssim, _, weight = _ssim_parts(img1, img2, dynamic_range, pad)
    if not weighted:
        mssim = map_ssim.mean((-1, -2))
    else:
        mssim = (map_ssim*weight).sum((-1, -2)) / weight.sum((-1, -2))

    if min(img1.shape[2], img1.shape[3]) < 11:
        warnings.warn("SSIM uses 11x11 convolutional kernel, but the height and/or "
                      "the width of the input image is smaller than 11, so the "
                      "kernel size is set to be the minimum of these two numbers.")
    return mssim


def ssim_map(img1, img2, dynamic_range=1):
    """Structural similarity index map

    As described in [1]_, the structural similarity index (SSIM) is a
    perceptual distance metric, giving the distance between two images. SSIM is
    based on three comparison measurements between the two images: luminance,
    contrast, and structure. All of these are computed convolutionally across the
    images. See the references for more information.

    This implementation follows the original implementation, as found at [2]_,
    as well as providing the option to use the weighted version used in [4]_
    (which was shown to consistently improve the image quality prediction on
    the LIVE database).

    Note that this is a similarity metric (not a distance), and so 1 means the
    two images are identical and 0 means they're very different. When the two
    images are negatively correlated, SSIM can be negative. SSIM is bounded
    between -1 and 1.

    This function returns the SSIM map, showing the SSIM values across the
    image. For the mean SSIM (a single value metric), call `ssim`.

    Parameters
    ----------
    img1 : torch.Tensor
        4d tensor with first image to compare
    img2 : torch.Tensor
        4d tensor with second image to compare. Must have the same height and
        width (last two dimensions) as `img1`
    weighted : bool, optional
        whether to use the original, unweighted SSIM version (`False`) as used
        in [1]_ or the weighted version (`True`) as used in [4]_. See Notes
        section for the weight
    dynamic_range : int, optional.
        dynamic range of the images. Note we assume that both images have the
        same dynamic range. 1, the default, is appropriate for float images
        between 0 and 1, as is common in synthesis. 2 is appropriate for float
        images between -1 and 1, and 255 is appropriate for standard 8-bit
        integer images. We'll raise a warning if it looks like your value is
        not appropriate for `img1` or `img2`, but will calculate it anyway.

    Returns
    ------
    ssim_map : torch.Tensor
        4d tensor containing the map of SSIM values.

    References
    ----------
    .. [1] Z. Wang, A. C. Bovik, H. R. Sheikh, and E. P. Simoncelli, "Image
       quality assessment: From error measurement to structural similarity"
       IEEE Transactions on Image Processing, vol. 13, no. 1, Jan. 2004.
    .. [2] [matlab code](https://www.cns.nyu.edu/~lcv/ssim/ssim_index.m)
    .. [3] [project page](https://www.cns.nyu.edu/~lcv/ssim/)
    .. [4] Wang, Z., & Simoncelli, E. P. (2008). Maximum differentiation (MAD)
       competition: A methodology for comparing computational models of
       perceptual discriminability. Journal of Vision, 8(12), 1–13.
       http://dx.doi.org/10.1167/8.12.8

    """
    if min(img1.shape[2], img1.shape[3]) < 11:
        warnings.warn("SSIM uses 11x11 convolutional kernel, but the height and/or "
                      "the width of the input image is smaller than 11, so the "
                      "kernel size is set to be the minimum of these two numbers.")
    return _ssim_parts(img1, img2, dynamic_range)[0]


def ms_ssim(img1, img2, dynamic_range=1, power_factors=None):
    r"""Multiscale structural similarity index (MS-SSIM)

    As described in [1]_, multiscale structural similarity index (MS-SSIM) is
    an improvement upon structural similarity index (SSIM) that takes into
    account the perceptual distance between two images on different scales.

    SSIM is based on three comparison measurements between the two images:
    luminance, contrast, and structure. All of these are computed convolutionally
    across the images, producing three maps instead of scalars. The SSIM map is
    the elementwise product of these three maps. See `metric.ssim` and
    `metric.ssim_map` for a full description of SSIM.

    To get images of different scales, average pooling operations with kernel
    size 2 are performed recursively on the input images. The product of
    contrast map and structure map (the "contrast-structure map") is computed
    for all but the coarsest scales, and the overall SSIM map is only computed
    for the coarsest scale. Their mean values are raised to exponents and
    multiplied to produce MS-SSIM:
    .. math::
        MSSSIM = {SSIM}_M^{a_M} \prod_{i=1}^{M-1} ({CS}_i)^{a_i}
    Here :math: `M` is the number of scales, :math: `{CS}_i` is the mean value
    of the contrast-structure map for the i'th finest scale, and :math: `{SSIM}_M`
    is the mean value of the SSIM map for the coarsest scale. If at least one
    of these terms are negative, the value of MS-SSIM is zero. The values of
    :math: `a_i, i=1,...,M` are taken from the argument `power_factors`.

    Parameters
    ----------
    img1 : torch.Tensor
        4d tensor with first image to compare
    img2 : torch.Tensor
        4d tensor with second image to compare. Must have the same height and
        width (last two dimensions) as `img1`
    dynamic_range : int, optional.
        dynamic range of the images. Note we assume that both images have the
        same dynamic range. 1, the default, is appropriate for float images
        between 0 and 1, as is common in synthesis. 2 is appropriate for float
        images between -1 and 1, and 255 is appropriate for standard 8-bit
        integer images. We'll raise a warning if it looks like your value is
        not appropriate for `img1` or `img2`, but will calculate it anyway.
    power_factors : 1D array, optional.
        power exponents for the mean values of maps, for different scales (from
        fine to coarse). The length of this array determines the number of scales.
        By default, this is set to [0.0448, 0.2856, 0.3001, 0.2363, 0.1333],
        which is what psychophysical experiments in [1]_ found.

    Returns
    ------
    msssim : torch.Tensor
        2d tensor of shape (batch, channel) containing the MS-SSIM for each image

    References
    ----------
    .. [1] Wang, Zhou, Eero P. Simoncelli, and Alan C. Bovik. "Multiscale
       structural similarity for image quality assessment." The Thrity-Seventh
       Asilomar Conference on Signals, Systems & Computers, 2003. Vol. 2. IEEE, 2003.

    """
    if power_factors is None:
        power_factors = [0.0448, 0.2856, 0.3001, 0.2363, 0.1333]

    def downsample(img):
        img = F.pad(img, (0, img.shape[3] % 2, 0, img.shape[2] % 2), mode="replicate")
        img = F.avg_pool2d(img, kernel_size=2)
        return img

    msssim = 1
    for i in range(len(power_factors) - 1):
        _, contrast_structure_map, _ = _ssim_parts(img1, img2, dynamic_range)
        msssim *= F.relu(contrast_structure_map.mean((-1, -2))).pow(power_factors[i])
        img1 = downsample(img1)
        img2 = downsample(img2)
    map_ssim, _, _ = _ssim_parts(img1, img2, dynamic_range)
    msssim *= F.relu(map_ssim.mean((-1, -2))).pow(power_factors[-1])

    if min(img1.shape[2], img1.shape[3]) < 11:
        warnings.warn("SSIM uses 11x11 convolutional kernel, but for some scales "
                      "of the input image, the height and/or the width is smaller "
                      "than 11, so the kernel size in SSIM is set to be the "
                      "minimum of these two numbers for these scales.")
    return msssim


def normalized_laplacian_pyramid(im):
    """Compute the normalized Laplacian Pyramid using pre-optimized parameters

    Arguments
    --------
    im: torch.Tensor of shape (batch, channel, height, width)
        Image, or batch of images. Channels are also treated as batches.

    Returns
    -------
    normalized_laplacian_activations: list of torch.Tensor
        The normalized Laplacian Pyramid with six scales
    """

    (_, channel, height, width) = im.size()

    N_scales = 6
    spatialpooling_filters = np.load(dirname + '/DN_filts.npy')
    sigmas = np.load(dirname + '/DN_sigmas.npy')

    L = LaplacianPyramid(n_scales=N_scales, scale_filter=True)
    laplacian_activations = L.analysis(im)

    padd = 2
    normalized_laplacian_activations = []
    for N_b in range(0, N_scales):
        filt = torch.tensor(spatialpooling_filters[N_b], dtype=torch.float32,
                            device=im.device).repeat(channel, 1, 1, 1)
        filtered_activations = F.conv2d(torch.abs(laplacian_activations[N_b]), filt, padding=padd, groups=channel)
        normalized_laplacian_activations.append(laplacian_activations[N_b] / (sigmas[N_b] + filtered_activations))

    return normalized_laplacian_activations


def nlpd(IM_1, IM_2):
    """Normalized Laplacian Pyramid Distance

    As described in  [1]_, this is an image quality metric based on the transformations associated with the early
    visual system: local luminance subtraction and local contrast gain control

    A laplacian pyramid subtracts a local estimate of the mean luminance at six scales.
    Then a local gain control divides these centered coefficients by a weighted sum of absolute values
    in spatial neighborhood.

    These weights parameters were optimized for redundancy reduction over an training
    database of (undistorted) natural images.

    Note that we compute root mean squared error for each scale, and then average over these,
    effectively giving larger weight to the lower frequency coefficients
    (which are fewer in number, due to subsampling).

    Parameters
    ----------
    IM_1: torch.Tensor of shape (batch, channel, height, width)
        The first image or batch of images. Channels are also treated as batches.
    IM_2: torch.Tensor of shape (batch, channel, height, width)
        The second image or batch of images. Channels are also treated as batches.
    Returns
    -------
    distance: torch.Tensor of shape (batch, channel)
        The normalized Laplacian Pyramid distance.

    References
    ----------
    .. [1] Laparra, V., Ballé, J., Berardino, A. and Simoncelli, E.P., 2016. Perceptual image quality
       assessment using a normalized Laplacian pyramid. Electronic Imaging, 2016(16), pp.1-6.
    """

    y1 = normalized_laplacian_pyramid(IM_1)
    y2 = normalized_laplacian_pyramid(IM_2)

    epsilon = 1e-10  # for optimization purpose (stabilizing the gradient around zero)
    dist = []
    for i in range(6):
        dist.append(torch.sqrt(torch.mean((y1[i] - y2[i]) ** 2, dim=(2, 3)) + epsilon))

    return torch.stack(dist).mean(dim=0)


def normalized_steerable_pyramid(im, sigmas=None):
    """Compute the normalized Steerable Pyramid using pre-optimized parameters. (under construction)

    Arguments
    --------
    im: torch.Tensor of shape (batch, channel, height, width)
        Image, or batch of images. Channels are also treated as batches.

    Returns
    -------
    normalized_spyr_coeffs: dict of torch.Tensor
        The normalized Steerable Pyramid with 5 scales and 4 orientations. The keys
        of this dictionary are the same as the output of `Steerable_Pyramid_Freq`.
    """

    if sigmas is None:
        sigmas = pickle.load(open(dirname + "/nspd_sigmas.pickle", mode="rb"))
    spyr = Steerable_Pyramid_Freq(im.shape[-2:], height=5, order=3, is_complex=False, downsample=True).to(im.device)
    spyr_coeffs = spyr.forward(im)
    normalized_spyr_coeffs = {}
    for key in spyr_coeffs.keys():
        if key == "residual_lowpass":
            normalized_spyr_coeffs[key] = spyr_coeffs[key]  # No normalization for residual_lowpass
        elif key == "residual_highpass":
            continue
        else:
            _, normalized_spyr_coeffs[key] = local_gain_control(spyr_coeffs[key], epsilon=sigmas[key])
    return normalized_spyr_coeffs


def nspd(IM_1, IM_2, sigmas=None):
    """Normalized steerable pyramid distance

    spatially local normalization pool

    under construction
    """

    y1 = normalized_steerable_pyramid(IM_1, sigmas=sigmas)
    y2 = normalized_steerable_pyramid(IM_2, sigmas=sigmas)

    epsilon = 1e-10  # for optimization purpose (stabilizing the gradient around zero)
    dist = []
    for key in y1.keys():
        if key == "residual_lowpass":
            dist.append(torch.sqrt(torch.mean(
                (y1[key] - y2[key]) ** 2 / (y1[key] ** 2 + y2[key] ** 2), dim=(2, 3)) + epsilon))  # Similar to SSIM
        else:
            dist.append(torch.sqrt(torch.mean((y1[key] - y2[key]) ** 2, dim=(2, 3)) + epsilon))

    return torch.stack(dist).mean(dim=0)<|MERGE_RESOLUTION|>--- conflicted
+++ resolved
@@ -71,11 +71,7 @@
 
     real_size = min(11, height, width)
     std = torch.tensor(1.5).to(img1.device)
-<<<<<<< HEAD
-    window = circular_gaussian2d(real_size, std=std)
-=======
     window = circular_gaussian2d(real_size, std, n_channels)
->>>>>>> 262ec06c
 
     # these two checks are guaranteed with our above bits, but if we add
     # ability for users to set own window, they'll be necessary
